<<<<<<< HEAD
// Copyright 2022 Board of Trustees of the University of Illinois.
//
// Licensed under the Apache License, Version 2.0 (the "License");
// you may not use this file except in compliance with the License.
// You may obtain a copy of the License at
//
//     http://www.apache.org/licenses/LICENSE-2.0
//
// Unless required by applicable law or agreed to in writing, software
// distributed under the License is distributed on an "AS IS" BASIS,
// WITHOUT WARRANTIES OR CONDITIONS OF ANY KIND, either express or implied.
// See the License for the specific language governing permissions and
// limitations under the License.

package storage

import (
	"context"
	"log"
	"time"

	"go.mongodb.org/mongo-driver/bson"
	"go.mongodb.org/mongo-driver/bson/primitive"

	"go.mongodb.org/mongo-driver/mongo"
	"go.mongodb.org/mongo-driver/mongo/options"
)

type database struct {
	mongoDBAuth  string
	mongoDBName  string
	mongoTimeout time.Duration

	db       *mongo.Database
	dbClient *mongo.Client

	studentGuides   *collectionWrapper
	healthLocations *collectionWrapper
	contentItems    *collectionWrapper
}

func (m *database) start() error {

	log.Println("database -> start")

	//connect to the database
	clientOptions := options.Client().ApplyURI(m.mongoDBAuth)
	connectContext, cancel := context.WithTimeout(context.Background(), m.mongoTimeout)
	client, err := mongo.Connect(connectContext, clientOptions)
	cancel()
	if err != nil {
		return err
	}

	//ping the database
	pingContext, cancel := context.WithTimeout(context.Background(), m.mongoTimeout)
	err = client.Ping(pingContext, nil)
	cancel()
	if err != nil {
		return err
	}

	//apply checks
	db := client.Database(m.mongoDBName)

	studentGuides := &collectionWrapper{database: m, coll: db.Collection("student_guides")}
	if err != nil {
		return err
	}

	healthLocations := &collectionWrapper{database: m, coll: db.Collection("health_locations")}
	if err != nil {
		return err
	}

	contentItems := &collectionWrapper{database: m, coll: db.Collection("content_items")}
	if err != nil {
		return err
	}

	//asign the db, db client and the collections
	m.db = db
	m.dbClient = client

	m.studentGuides = studentGuides
	m.healthLocations = healthLocations

	err = m.applyContentItemsChecks(contentItems)
	if err != nil {
		log.Printf("error on applyContentItemsChecks: %s", err)
		return err
	}
	m.contentItems = contentItems

	return nil
}

func (m *database) applyContentItemsChecks(posts *collectionWrapper) error {
	log.Println("apply content_items checks.....")

	indexes, _ := posts.ListIndexes()
	indexMapping := map[string]interface{}{}
	if indexes != nil {

		for _, index := range indexes {
			name := index["name"].(string)
			indexMapping[name] = index
		}
	}
	if indexMapping["category_1"] == nil {
		err := posts.AddIndex(
			bson.D{
				primitive.E{Key: "category", Value: 1},
			}, false)
		if err != nil {
			return err
		}
	}
	if indexMapping["date_created_1"] == nil {
		err := posts.AddIndex(
			bson.D{
				primitive.E{Key: "date_created", Value: 1},
			}, false)
		if err != nil {
			return err
		}
	}

	log.Println("content_items checks passed")
	return nil
}
=======
/*
 *   Copyright (c) 2020 Board of Trustees of the University of Illinois.
 *   All rights reserved.

 *   Licensed under the Apache License, Version 2.0 (the "License");
 *   you may not use this file except in compliance with the License.
 *   You may obtain a copy of the License at

 *   http://www.apache.org/licenses/LICENSE-2.0

 *   Unless required by applicable law or agreed to in writing, software
 *   distributed under the License is distributed on an "AS IS" BASIS,
 *   WITHOUT WARRANTIES OR CONDITIONS OF ANY KIND, either express or implied.
 *   See the License for the specific language governing permissions and
 *   limitations under the License.
 */

package storage

import (
	"context"
	"log"
	"time"

	"go.mongodb.org/mongo-driver/bson"
	"go.mongodb.org/mongo-driver/bson/primitive"

	"go.mongodb.org/mongo-driver/mongo"
	"go.mongodb.org/mongo-driver/mongo/options"
)

type database struct {
	mongoDBAuth  string
	mongoDBName  string
	mongoTimeout time.Duration

	db       *mongo.Database
	dbClient *mongo.Client

	studentGuides   *collectionWrapper
	healthLocations *collectionWrapper
	contentItems    *collectionWrapper
}

func (m *database) start() error {

	log.Println("database -> start")

	//connect to the database
	clientOptions := options.Client().ApplyURI(m.mongoDBAuth)
	connectContext, cancel := context.WithTimeout(context.Background(), m.mongoTimeout)
	client, err := mongo.Connect(connectContext, clientOptions)
	cancel()
	if err != nil {
		return err
	}

	//ping the database
	pingContext, cancel := context.WithTimeout(context.Background(), m.mongoTimeout)
	err = client.Ping(pingContext, nil)
	cancel()
	if err != nil {
		return err
	}

	//apply checks
	db := client.Database(m.mongoDBName)

	studentGuides := &collectionWrapper{database: m, coll: db.Collection("student_guides")}
	err = m.applyStudentGuidesChecks(studentGuides)
	if err != nil {
		return err
	}

	healthLocations := &collectionWrapper{database: m, coll: db.Collection("health_locations")}
	err = m.applyHealthLocationsChecks(healthLocations)
	if err != nil {
		return err
	}

	contentItems := &collectionWrapper{database: m, coll: db.Collection("content_items")}
	err = m.applyContentItemsChecks(contentItems)
	if err != nil {
		return err
	}

	//asign the db, db client and the collections
	m.db = db
	m.dbClient = client

	m.studentGuides = studentGuides
	m.healthLocations = healthLocations
	m.contentItems = contentItems

	return nil
}

func (m *database) applyStudentGuidesChecks(studentGuides *collectionWrapper) error {
	log.Println("apply student guides checks.....")

	//Add org_id + app_id index
	err := studentGuides.AddIndex(bson.D{primitive.E{Key: "org_id", Value: 1},
		primitive.E{Key: "app_id", Value: 1}}, false)
	if err != nil {
		return err
	}

	log.Println("student guides checks passed")
	return nil
}

func (m *database) applyHealthLocationsChecks(healthLocations *collectionWrapper) error {
	log.Println("health locations guides checks.....")

	//Add org_id + app_id index
	err := healthLocations.AddIndex(bson.D{primitive.E{Key: "org_id", Value: 1},
		primitive.E{Key: "app_id", Value: 1}}, false)
	if err != nil {
		return err
	}

	log.Println("health locations checks passed")
	return nil
}

func (m *database) applyContentItemsChecks(contentItems *collectionWrapper) error {
	log.Println("apply content_items checks.....")

	//Add org_id + app_id index
	err := contentItems.AddIndex(bson.D{primitive.E{Key: "org_id", Value: 1},
		primitive.E{Key: "app_id", Value: 1}}, false)
	if err != nil {
		return err
	}

	// Add category index
	err = contentItems.AddIndex(bson.D{primitive.E{Key: "category", Value: 1}}, false)
	if err != nil {
		return err
	}

	// Add date_created index
	err = contentItems.AddIndex(bson.D{primitive.E{Key: "date_created", Value: 1}}, false)
	if err != nil {
		return err
	}

	log.Println("content_items checks passed")
	return nil
}

// Event

func (m *database) onDataChanged(changeDoc map[string]interface{}) {
	if changeDoc == nil {
		return
	}
	log.Printf("onDataChanged: %+v\n", changeDoc)
	ns := changeDoc["ns"]
	if ns == nil {
		return
	}
	nsMap := ns.(map[string]interface{})
	coll := nsMap["coll"]

	if "configs" == coll {
		log.Println("configs collection changed")
	} else {
		log.Println("other collection changed")
	}
}
>>>>>>> e9deca72
<|MERGE_RESOLUTION|>--- conflicted
+++ resolved
@@ -1,4 +1,3 @@
-<<<<<<< HEAD
 // Copyright 2022 Board of Trustees of the University of Illinois.
 //
 // Licensed under the Apache License, Version 2.0 (the "License");
@@ -12,141 +11,6 @@
 // WITHOUT WARRANTIES OR CONDITIONS OF ANY KIND, either express or implied.
 // See the License for the specific language governing permissions and
 // limitations under the License.
-
-package storage
-
-import (
-	"context"
-	"log"
-	"time"
-
-	"go.mongodb.org/mongo-driver/bson"
-	"go.mongodb.org/mongo-driver/bson/primitive"
-
-	"go.mongodb.org/mongo-driver/mongo"
-	"go.mongodb.org/mongo-driver/mongo/options"
-)
-
-type database struct {
-	mongoDBAuth  string
-	mongoDBName  string
-	mongoTimeout time.Duration
-
-	db       *mongo.Database
-	dbClient *mongo.Client
-
-	studentGuides   *collectionWrapper
-	healthLocations *collectionWrapper
-	contentItems    *collectionWrapper
-}
-
-func (m *database) start() error {
-
-	log.Println("database -> start")
-
-	//connect to the database
-	clientOptions := options.Client().ApplyURI(m.mongoDBAuth)
-	connectContext, cancel := context.WithTimeout(context.Background(), m.mongoTimeout)
-	client, err := mongo.Connect(connectContext, clientOptions)
-	cancel()
-	if err != nil {
-		return err
-	}
-
-	//ping the database
-	pingContext, cancel := context.WithTimeout(context.Background(), m.mongoTimeout)
-	err = client.Ping(pingContext, nil)
-	cancel()
-	if err != nil {
-		return err
-	}
-
-	//apply checks
-	db := client.Database(m.mongoDBName)
-
-	studentGuides := &collectionWrapper{database: m, coll: db.Collection("student_guides")}
-	if err != nil {
-		return err
-	}
-
-	healthLocations := &collectionWrapper{database: m, coll: db.Collection("health_locations")}
-	if err != nil {
-		return err
-	}
-
-	contentItems := &collectionWrapper{database: m, coll: db.Collection("content_items")}
-	if err != nil {
-		return err
-	}
-
-	//asign the db, db client and the collections
-	m.db = db
-	m.dbClient = client
-
-	m.studentGuides = studentGuides
-	m.healthLocations = healthLocations
-
-	err = m.applyContentItemsChecks(contentItems)
-	if err != nil {
-		log.Printf("error on applyContentItemsChecks: %s", err)
-		return err
-	}
-	m.contentItems = contentItems
-
-	return nil
-}
-
-func (m *database) applyContentItemsChecks(posts *collectionWrapper) error {
-	log.Println("apply content_items checks.....")
-
-	indexes, _ := posts.ListIndexes()
-	indexMapping := map[string]interface{}{}
-	if indexes != nil {
-
-		for _, index := range indexes {
-			name := index["name"].(string)
-			indexMapping[name] = index
-		}
-	}
-	if indexMapping["category_1"] == nil {
-		err := posts.AddIndex(
-			bson.D{
-				primitive.E{Key: "category", Value: 1},
-			}, false)
-		if err != nil {
-			return err
-		}
-	}
-	if indexMapping["date_created_1"] == nil {
-		err := posts.AddIndex(
-			bson.D{
-				primitive.E{Key: "date_created", Value: 1},
-			}, false)
-		if err != nil {
-			return err
-		}
-	}
-
-	log.Println("content_items checks passed")
-	return nil
-}
-=======
-/*
- *   Copyright (c) 2020 Board of Trustees of the University of Illinois.
- *   All rights reserved.
-
- *   Licensed under the Apache License, Version 2.0 (the "License");
- *   you may not use this file except in compliance with the License.
- *   You may obtain a copy of the License at
-
- *   http://www.apache.org/licenses/LICENSE-2.0
-
- *   Unless required by applicable law or agreed to in writing, software
- *   distributed under the License is distributed on an "AS IS" BASIS,
- *   WITHOUT WARRANTIES OR CONDITIONS OF ANY KIND, either express or implied.
- *   See the License for the specific language governing permissions and
- *   limitations under the License.
- */
 
 package storage
 
@@ -301,5 +165,4 @@
 	} else {
 		log.Println("other collection changed")
 	}
-}
->>>>>>> e9deca72
+}