--- conflicted
+++ resolved
@@ -1,4 +1,3 @@
-<<<<<<< HEAD
 // Copyright 2022 Board of Trustees of the University of Illinois.
 //
 // Licensed under the Apache License, Version 2.0 (the "License");
@@ -17,385 +16,6 @@
 
 import (
 	"content/core/model"
-	"fmt"
-	"log"
-	"strconv"
-	"time"
-
-	"github.com/google/uuid"
-	"go.mongodb.org/mongo-driver/bson"
-	"go.mongodb.org/mongo-driver/bson/primitive"
-	"go.mongodb.org/mongo-driver/mongo/options"
-)
-
-// Adapter implements the Storage interface
-type Adapter struct {
-	db *database
-}
-
-// Start starts the storage
-func (sa *Adapter) Start() error {
-	err := sa.db.start()
-	return err
-}
-
-// NewStorageAdapter creates a new storage adapter instance
-func NewStorageAdapter(mongoDBAuth string, mongoDBName string, mongoTimeout string) *Adapter {
-	timeout, err := strconv.Atoi(mongoTimeout)
-	if err != nil {
-		log.Println("Set default timeout - 500")
-		timeout = 500
-	}
-	timeoutMS := time.Millisecond * time.Duration(timeout)
-
-	db := &database{mongoDBAuth: mongoDBAuth, mongoDBName: mongoDBName, mongoTimeout: timeoutMS}
-	return &Adapter{db: db}
-}
-
-// GetStudentGuides retrieves all content items
-func (sa *Adapter) GetStudentGuides(ids []string) ([]bson.M, error) {
-	filter := bson.D{}
-	if len(ids) > 0 {
-		filter = bson.D{
-			primitive.E{Key: "_id", Value: bson.M{"$in": ids}},
-		}
-	}
-
-	var result []bson.M
-	err := sa.db.studentGuides.Find(filter, &result, nil)
-	if err != nil {
-		return nil, err
-	}
-	return result, nil
-}
-
-// CreateStudentGuide creates a new student guide record
-func (sa *Adapter) CreateStudentGuide(item bson.M) (bson.M, error) {
-
-	id := item["_id"]
-	if id == nil {
-		item["_id"] = uuid.NewString()
-	}
-
-	_, err := sa.db.studentGuides.InsertOne(&item)
-	if err != nil {
-		return nil, err
-	}
-	return item, nil
-}
-
-// GetStudentGuide retrieves a student guide record by id
-func (sa *Adapter) GetStudentGuide(id string) (bson.M, error) {
-
-	filter := bson.D{primitive.E{Key: "_id", Value: id}}
-	var result []bson.M
-	err := sa.db.studentGuides.Find(filter, &result, nil)
-	if err != nil {
-		return nil, err
-	}
-	if result == nil || len(result) == 0 {
-		//not found
-		return nil, fmt.Errorf("student guide with id: %s is not found", id)
-	}
-	return result[0], nil
-
-}
-
-// UpdateStudentGuide updates a student guide record
-func (sa *Adapter) UpdateStudentGuide(id string, item bson.M) (bson.M, error) {
-
-	jsonID := item["_id"]
-	if jsonID == nil && jsonID != id {
-		return nil, fmt.Errorf("attempt to override another object")
-	}
-
-	filter := bson.D{primitive.E{Key: "_id", Value: id}}
-	err := sa.db.studentGuides.ReplaceOne(filter, item, nil)
-	if err != nil {
-		return nil, err
-	}
-	return item, nil
-}
-
-// DeleteStudentGuide deletes a student guide record with the desired id
-func (sa *Adapter) DeleteStudentGuide(id string) error {
-	filter := bson.D{primitive.E{Key: "_id", Value: id}}
-	result, err := sa.db.studentGuides.DeleteOne(filter, nil)
-	if err != nil {
-		return err
-	}
-	if result == nil {
-		return fmt.Errorf("result is nil for resource item with id " + id)
-	}
-	deletedCount := result.DeletedCount
-	if deletedCount != 1 {
-		return fmt.Errorf("error occured while deleting a resource item with id " + id)
-	}
-	return nil
-
-}
-
-//// Health locations
-
-// GetHealthLocations retrieves all content items
-func (sa *Adapter) GetHealthLocations(ids []string) ([]bson.M, error) {
-	filter := bson.D{}
-	if len(ids) > 0 {
-		filter = bson.D{
-			primitive.E{Key: "_id", Value: bson.M{"$in": ids}},
-		}
-	}
-
-	var result []bson.M
-	err := sa.db.healthLocations.Find(filter, &result, nil)
-	if err != nil {
-		return nil, err
-	}
-	return result, nil
-}
-
-// CreateHealthLocation creates a new health location record
-func (sa *Adapter) CreateHealthLocation(item bson.M) (bson.M, error) {
-
-	id := item["_id"]
-	if id == nil {
-		item["_id"] = uuid.NewString()
-	}
-
-	_, err := sa.db.healthLocations.InsertOne(&item)
-	if err != nil {
-		return nil, err
-	}
-	return item, nil
-}
-
-// GetHealthLocation retrieves a health location record by id
-func (sa *Adapter) GetHealthLocation(id string) (bson.M, error) {
-
-	filter := bson.D{primitive.E{Key: "_id", Value: id}}
-	var result []bson.M
-	err := sa.db.healthLocations.Find(filter, &result, nil)
-	if err != nil {
-		return nil, err
-	}
-	if result == nil || len(result) == 0 {
-		//not found
-		return nil, fmt.Errorf("student guide with id: %s is not found", id)
-	}
-	return result[0], nil
-
-}
-
-// UpdateHealthLocation updates a health location record
-func (sa *Adapter) UpdateHealthLocation(id string, item bson.M) (bson.M, error) {
-
-	jsonID := item["_id"]
-	if jsonID == nil && jsonID != id {
-		return nil, fmt.Errorf("attempt to override another object")
-	}
-
-	filter := bson.D{primitive.E{Key: "_id", Value: id}}
-	err := sa.db.healthLocations.ReplaceOne(filter, item, nil)
-	if err != nil {
-		return nil, err
-	}
-	return item, nil
-}
-
-// DeleteHealthLocation deletes a health location record with the desired id
-func (sa *Adapter) DeleteHealthLocation(id string) error {
-	filter := bson.D{primitive.E{Key: "_id", Value: id}}
-	result, err := sa.db.healthLocations.DeleteOne(filter, nil)
-	if err != nil {
-		return err
-	}
-	if result == nil {
-		return fmt.Errorf("result is nil for resource item with id " + id)
-	}
-	deletedCount := result.DeletedCount
-	if deletedCount != 1 {
-		return fmt.Errorf("error occured while deleting a resource item with id " + id)
-	}
-	return nil
-
-}
-
-// Content Items
-
-type getContentItemsCategoriesData struct {
-	CategoryName string `json:"_id" bson:"_id"`
-}
-
-// GetContentItemsCategories  retrieve all content item categories
-func (sa *Adapter) GetContentItemsCategories() ([]string, error) {
-
-	pipeline := primitive.A{bson.M{"$group": bson.M{
-		"_id": "$category",
-	}}}
-	var data []getContentItemsCategoriesData
-	categories := []string{}
-
-	err := sa.db.contentItems.Aggregate(pipeline, &data, &options.AggregateOptions{})
-	if err != nil {
-		return nil, err
-	}
-	if data != nil && len(data) > 0 {
-		for _, dataEntry := range data {
-			categories = append(categories, dataEntry.CategoryName)
-		}
-	}
-
-	return categories, nil
-}
-
-// GetContentItems retrieves all content items
-func (sa *Adapter) GetContentItems(ids []string, categoryList []string, offset *int64, limit *int64, order *string) ([]model.ContentItemResponse, error) {
-
-	filter := bson.D{}
-	if len(ids) > 0 {
-		filter = append(filter, primitive.E{Key: "_id", Value: bson.M{"$in": ids}})
-	}
-	if categoryList != nil && len(categoryList) > 0 {
-		filter = append(filter, primitive.E{Key: "category", Value: bson.M{"$in": categoryList}})
-	}
-
-	findOptions := options.Find()
-	if order != nil && "desc" == *order {
-		findOptions.SetSort(bson.D{{"date_created", -1}})
-	} else {
-		findOptions.SetSort(bson.D{{"date_created", 1}})
-	}
-	if limit != nil {
-		findOptions.SetLimit(*limit)
-	}
-	if offset != nil {
-		findOptions.SetSkip(*offset)
-	}
-
-	var result []model.ContentItemResponse
-	err := sa.db.contentItems.Find(filter, &result, findOptions)
-	if err != nil {
-		return nil, err
-	}
-	return result, nil
-}
-
-// CreateContentItem creates a new content item record
-func (sa *Adapter) CreateContentItem(item *model.ContentItem) (*model.ContentItem, error) {
-	if item.ID == "" {
-		item.ID = uuid.NewString()
-	}
-	item.DateCreated = time.Now().UTC()
-
-	_, err := sa.db.contentItems.InsertOne(&item)
-	if err != nil {
-		log.Printf("error create content item: %s", err)
-		return nil, err
-	}
-	return item, nil
-}
-
-// GetContentItem retrieves a content item record by id
-func (sa *Adapter) GetContentItem(id string) (*model.ContentItemResponse, error) {
-
-	filter := bson.D{primitive.E{Key: "_id", Value: id}}
-	var result []model.ContentItemResponse
-	err := sa.db.contentItems.Find(filter, &result, nil)
-	if err != nil {
-		return nil, err
-	}
-	if result == nil || len(result) == 0 {
-		//not found
-		log.Printf("content item with id: %s is not found", id)
-		return nil, fmt.Errorf("content item with id: %s is not found", id)
-	}
-	return &result[0], nil
-
-}
-
-// UpdateContentItem updates a content item record
-func (sa *Adapter) UpdateContentItem(id string, item *model.ContentItem) (*model.ContentItem, error) {
-	if item != nil {
-		if item.ID != id {
-			return nil, fmt.Errorf("attempt to override another object")
-		}
-
-		filter := bson.D{primitive.E{Key: "_id", Value: id}}
-		update := bson.D{
-			primitive.E{Key: "$set", Value: bson.D{
-				primitive.E{Key: "category", Value: item.Category},
-				primitive.E{Key: "data", Value: item.Data},
-				primitive.E{Key: "date_updated", Value: time.Now().UTC()},
-			}},
-		}
-		_, err := sa.db.contentItems.UpdateOne(filter, update, nil)
-		if err != nil {
-			log.Printf("error updating content item: %s", err)
-			return nil, err
-		}
-	}
-	return item, nil
-}
-
-// DeleteContentItem deletes a content item record with the desired id
-func (sa *Adapter) DeleteContentItem(id string) error {
-	filter := bson.D{primitive.E{Key: "_id", Value: id}}
-	result, err := sa.db.contentItems.DeleteOne(filter, nil)
-	if err != nil {
-		return err
-	}
-	if result == nil {
-		return fmt.Errorf("result is nil for resource item with id " + id)
-	}
-	deletedCount := result.DeletedCount
-	if deletedCount != 1 {
-		return fmt.Errorf("error occured while deleting a resource item with id " + id)
-	}
-	return nil
-}
-
-// Event
-
-func (m *database) onDataChanged(changeDoc map[string]interface{}) {
-	if changeDoc == nil {
-		return
-	}
-	log.Printf("onDataChanged: %+v\n", changeDoc)
-	ns := changeDoc["ns"]
-	if ns == nil {
-		return
-	}
-	nsMap := ns.(map[string]interface{})
-	coll := nsMap["coll"]
-
-	if "configs" == coll {
-		log.Println("configs collection changed")
-	} else {
-		log.Println("other collection changed")
-	}
-}
-=======
-/*
- *   Copyright (c) 2020 Board of Trustees of the University of Illinois.
- *   All rights reserved.
-
- *   Licensed under the Apache License, Version 2.0 (the "License");
- *   you may not use this file except in compliance with the License.
- *   You may obtain a copy of the License at
-
- *   http://www.apache.org/licenses/LICENSE-2.0
-
- *   Unless required by applicable law or agreed to in writing, software
- *   distributed under the License is distributed on an "AS IS" BASIS,
- *   WITHOUT WARRANTIES OR CONDITIONS OF ANY KIND, either express or implied.
- *   See the License for the specific language governing permissions and
- *   limitations under the License.
- */
-
-package storage
-
-import (
-	"content/core/model"
 	"context"
 	"fmt"
 	"log"
@@ -884,5 +504,4 @@
 //TransactionContext wraps mongo.SessionContext for use by external packages
 type TransactionContext interface {
 	mongo.SessionContext
-}
->>>>>>> e9deca72
+}