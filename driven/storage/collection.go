<<<<<<< HEAD
// Copyright 2022 Board of Trustees of the University of Illinois.
//
// Licensed under the Apache License, Version 2.0 (the "License");
// you may not use this file except in compliance with the License.
// You may obtain a copy of the License at
//
//     http://www.apache.org/licenses/LICENSE-2.0
//
// Unless required by applicable law or agreed to in writing, software
// distributed under the License is distributed on an "AS IS" BASIS,
// WITHOUT WARRANTIES OR CONDITIONS OF ANY KIND, either express or implied.
// See the License for the specific language governing permissions and
// limitations under the License.

package storage

import (
	"context"
	"errors"
	"log"
	"time"

	"go.mongodb.org/mongo-driver/bson"
	"go.mongodb.org/mongo-driver/mongo"
	"go.mongodb.org/mongo-driver/mongo/options"
)

type collectionWrapper struct {
	database *database
	coll     *mongo.Collection
}

func (collWrapper *collectionWrapper) Find(filter interface{}, result interface{}, findOptions *options.FindOptions) error {
	return collWrapper.FindWithContext(context.Background(), filter, result, findOptions)
}

func (collWrapper *collectionWrapper) FindWithContext(ctx context.Context, filter interface{}, result interface{}, findOptions *options.FindOptions) error {
	ctx, cancel := context.WithTimeout(ctx, collWrapper.database.mongoTimeout)
	defer cancel()

	if filter == nil {
		// Passing bson.D{} as the filter matches all documents in the collection
		filter = bson.D{}
	}

	cur, err := collWrapper.coll.Find(ctx, filter, findOptions)

	if err == nil {
		err = cur.All(ctx, result)
	}

	return err
}

func (collWrapper *collectionWrapper) FindOne(filter interface{}, result interface{}, findOptions *options.FindOneOptions) error {
	return collWrapper.FindOneWithContext(context.Background(), filter, result, findOptions)
}

func (collWrapper *collectionWrapper) FindOneWithContext(ctx context.Context, filter interface{}, result interface{}, findOptions *options.FindOneOptions) error {
	ctx, cancel := context.WithTimeout(ctx, collWrapper.database.mongoTimeout)
	defer cancel()

	if findOptions == nil {
		findOptions = options.FindOne() // crash if not added!
	}

	singleResult := collWrapper.coll.FindOne(ctx, filter, findOptions)
	if singleResult.Err() != nil {
		return singleResult.Err()
	}
	err := singleResult.Decode(result)
	if err != nil {
		return err
	}
	return nil
}

func (collWrapper *collectionWrapper) ReplaceOne(filter interface{}, replacement interface{}, replaceOptions *options.ReplaceOptions) error {
	return collWrapper.ReplaceOneWithContext(context.Background(), filter, replacement, replaceOptions)
}

func (collWrapper *collectionWrapper) ReplaceOneWithContext(ctx context.Context, filter interface{}, replacement interface{}, replaceOptions *options.ReplaceOptions) error {
	ctx, cancel := context.WithTimeout(ctx, collWrapper.database.mongoTimeout)
	defer cancel()

	if replacement == nil {
		return errors.New("replace one - input parameters cannot be nil")
	}
	if replaceOptions == nil {
		replaceOptions = options.Replace() // crash if not added!
	}

	res, err := collWrapper.coll.ReplaceOne(ctx, filter, replacement, replaceOptions)
	if err != nil {
		return err
	}
	if res == nil {
		return errors.New("replace one - res is nil")
	}
	matchedCount := res.MatchedCount
	if matchedCount == 0 {
		return errors.New("replace one - no record replaced")
	}
	return nil
}

func (collWrapper *collectionWrapper) InsertOne(data interface{}) (interface{}, error) {
	return collWrapper.InsertOneWithContext(context.Background(), data)
}

func (collWrapper *collectionWrapper) InsertOneWithContext(ctx context.Context, data interface{}) (interface{}, error) {
	ctx, cancel := context.WithTimeout(ctx, collWrapper.database.mongoTimeout)

	ins, err := collWrapper.coll.InsertOne(ctx, data)
	cancel()

	if err == nil {
		if id, ok := ins.InsertedID.(interface{}); ok {
			return id, nil
		}
	}

	return nil, err
}

func (collWrapper *collectionWrapper) InsertMany(documents []interface{}, opts *options.InsertManyOptions) (*mongo.InsertManyResult, error) {
	return collWrapper.InsertManyWithContext(context.Background(), documents, opts)
}

func (collWrapper *collectionWrapper) InsertManyWithContext(ctx context.Context, documents []interface{}, opts *options.InsertManyOptions) (*mongo.InsertManyResult, error) {
	ctx, cancel := context.WithTimeout(ctx, collWrapper.database.mongoTimeout)
	defer cancel()

	result, err := collWrapper.coll.InsertMany(ctx, documents, opts)
	if err != nil {
		return nil, err
	}

	return result, nil
}

func (collWrapper *collectionWrapper) DeleteMany(filter interface{}, opts *options.DeleteOptions) (*mongo.DeleteResult, error) {
	return collWrapper.DeleteManyWithContext(context.Background(), filter, opts)
}

func (collWrapper *collectionWrapper) DeleteManyWithContext(ctx context.Context, filter interface{}, opts *options.DeleteOptions) (*mongo.DeleteResult, error) {
	ctx, cancel := context.WithTimeout(ctx, collWrapper.database.mongoTimeout)
	defer cancel()

	result, err := collWrapper.coll.DeleteMany(ctx, filter, opts)
	if err != nil {
		return nil, err
	}

	return result, nil
}

func (collWrapper *collectionWrapper) DeleteOne(filter interface{}, opts *options.DeleteOptions) (*mongo.DeleteResult, error) {
	return collWrapper.DeleteOneWithContext(context.Background(), filter, opts)
}

func (collWrapper *collectionWrapper) DeleteOneWithContext(ctx context.Context, filter interface{}, opts *options.DeleteOptions) (*mongo.DeleteResult, error) {
	ctx, cancel := context.WithTimeout(ctx, collWrapper.database.mongoTimeout)
	defer cancel()

	result, err := collWrapper.coll.DeleteOne(ctx, filter, opts)
	if err != nil {
		return nil, err
	}

	return result, nil
}

func (collWrapper *collectionWrapper) UpdateOne(filter interface{}, update interface{}, opts *options.UpdateOptions) (*mongo.UpdateResult, error) {
	return collWrapper.UpdateOneWithContext(context.Background(), filter, update, opts)
}

func (collWrapper *collectionWrapper) UpdateOneWithContext(ctx context.Context, filter interface{}, update interface{}, opts *options.UpdateOptions) (*mongo.UpdateResult, error) {
	ctx, cancel := context.WithTimeout(ctx, collWrapper.database.mongoTimeout)
	defer cancel()

	updateResult, err := collWrapper.coll.UpdateOne(ctx, filter, update, opts)
	if err != nil {
		return nil, err
	}

	return updateResult, nil
}

func (collWrapper *collectionWrapper) CountDocuments(filter interface{}) (int64, error) {
	ctx, cancel := context.WithTimeout(context.Background(), collWrapper.database.mongoTimeout)
	defer cancel()

	if filter == nil {
		filter = bson.D{}
	}

	count, err := collWrapper.coll.CountDocuments(ctx, filter)

	if err != nil {
		return -1, err
	}
	return count, nil
}

func (collWrapper *collectionWrapper) Watch(pipeline interface{}) error {
	if pipeline == nil {
		pipeline = []bson.M{}
	}

	var opts *options.ChangeStreamOptions
	opts = options.ChangeStream()
	opts.SetFullDocument(options.UpdateLookup)

	ctx := context.Background()
	cur, err := collWrapper.coll.Watch(ctx, pipeline, opts)
	if err != nil {
		log.Printf("error watching: %s\n", err)
		return err
	}
	defer cur.Close(ctx)

	var changeDoc map[string]interface{}
	log.Println("waiting for changes")
	for cur.Next(ctx) {
		if e := cur.Decode(&changeDoc); e != nil {
			log.Printf("error decoding: %s\n", e)
		}
		collWrapper.database.onDataChanged(changeDoc)
	}

	if err := cur.Err(); err != nil {
		log.Printf("error cur.Err(): %s\n", err)
		return err
	}
	return nil
}

func (collWrapper *collectionWrapper) ListIndexes() ([]bson.M, error) {
	ctx, cancel := context.WithTimeout(context.Background(), time.Millisecond*15000)
	defer cancel()

	indexes, err := collWrapper.coll.Indexes().List(ctx, nil)
	if err != nil {
		log.Printf("error getting indexes list: %s\n", err)
		return nil, err
	}

	var list []bson.M
	err = indexes.All(ctx, &list)
	if err != nil {
		log.Printf("error iterating indexes list: %s\n", err)
		return nil, err
	}
	return list, nil
}

func (collWrapper *collectionWrapper) AddIndex(keys interface{}, unique bool) error {
	ctx, cancel := context.WithTimeout(context.Background(), time.Millisecond*15000)
	defer cancel()

	index := mongo.IndexModel{Keys: keys}

	if unique {
		index.Options = options.Index()
		index.Options.Unique = &unique
	}

	_, err := collWrapper.coll.Indexes().CreateOne(ctx, index, nil)

	return err
}

func (collWrapper *collectionWrapper) AddIndexWithOptions(keys interface{}, opt *options.IndexOptions) error {
	ctx, cancel := context.WithTimeout(context.Background(), time.Millisecond*15000)
	defer cancel()

	index := mongo.IndexModel{Keys: keys}
	index.Options = opt

	_, err := collWrapper.coll.Indexes().CreateOne(ctx, index, nil)

	return err
}

func (collWrapper *collectionWrapper) DropIndex(name string) error {
	ctx, cancel := context.WithTimeout(context.Background(), time.Millisecond*15000)
	defer cancel()

	_, err := collWrapper.coll.Indexes().DropOne(ctx, name, nil)

	return err
}

func (collWrapper *collectionWrapper) Aggregate(pipeline interface{}, result interface{}, ops *options.AggregateOptions) error {
	ctx, cancel := context.WithTimeout(context.Background(), time.Millisecond*15000)
	defer cancel()

	cursor, err := collWrapper.coll.Aggregate(ctx, pipeline, ops)

	if err == nil {
		err = cursor.All(ctx, result)
	}

	return err
}

func (collWrapper *collectionWrapper) Drop() error {
	ctx, cancel := context.WithTimeout(context.Background(), collWrapper.database.mongoTimeout)
	defer cancel()

	err := collWrapper.coll.Drop(ctx)
	if err != nil {
		return err
	}
	return nil
}
=======
/*
 *   Copyright (c) 2020 Board of Trustees of the University of Illinois.
 *   All rights reserved.

 *   Licensed under the Apache License, Version 2.0 (the "License");
 *   you may not use this file except in compliance with the License.
 *   You may obtain a copy of the License at

 *   http://www.apache.org/licenses/LICENSE-2.0

 *   Unless required by applicable law or agreed to in writing, software
 *   distributed under the License is distributed on an "AS IS" BASIS,
 *   WITHOUT WARRANTIES OR CONDITIONS OF ANY KIND, either express or implied.
 *   See the License for the specific language governing permissions and
 *   limitations under the License.
 */

package storage

import (
	"context"
	"errors"
	"fmt"
	"time"

	"github.com/rokwire/logging-library-go/logs"
	"go.mongodb.org/mongo-driver/bson"
	"go.mongodb.org/mongo-driver/mongo"
	"go.mongodb.org/mongo-driver/mongo/options"
)

type collectionWrapper struct {
	database *database
	coll     *mongo.Collection
}

func (collWrapper *collectionWrapper) Find(filter interface{}, result interface{}, findOptions *options.FindOptions) error {
	return collWrapper.FindWithParams(context.Background(), filter, result, findOptions, nil)
}

func (collWrapper *collectionWrapper) FindWithContext(ctx context.Context, filter interface{}, result interface{}, findOptions *options.FindOptions) error {
	return collWrapper.FindWithParams(ctx, filter, result, findOptions, nil)
}

func (collWrapper *collectionWrapper) FindWithParams(ctx context.Context, filter interface{}, result interface{},
	findOptions *options.FindOptions, timeout *time.Duration) error {

	//set timeout
	if timeout == nil {
		timeout = &collWrapper.database.mongoTimeout
	}

	ctx, cancel := context.WithTimeout(ctx, *timeout)
	defer cancel()

	if filter == nil {
		// Passing bson.D{} as the filter matches all documents in the collection
		filter = bson.D{}
	}

	cur, err := collWrapper.coll.Find(ctx, filter, findOptions)

	if err == nil {
		err = cur.All(ctx, result)
	}

	return err
}

func (collWrapper *collectionWrapper) FindOne(filter interface{}, result interface{}, findOptions *options.FindOneOptions) error {
	return collWrapper.FindOneWithContext(context.Background(), filter, result, findOptions)
}

func (collWrapper *collectionWrapper) FindOneWithContext(ctx context.Context, filter interface{}, result interface{}, findOptions *options.FindOneOptions) error {
	ctx, cancel := context.WithTimeout(ctx, collWrapper.database.mongoTimeout)
	defer cancel()

	if findOptions == nil {
		findOptions = options.FindOne() // crash if not added!
	}

	singleResult := collWrapper.coll.FindOne(ctx, filter, findOptions)
	if singleResult.Err() != nil {
		return singleResult.Err()
	}
	err := singleResult.Decode(result)
	if err != nil {
		return err
	}
	return nil
}

func (collWrapper *collectionWrapper) ReplaceOne(filter interface{}, replacement interface{}, replaceOptions *options.ReplaceOptions) error {
	return collWrapper.ReplaceOneWithContext(context.Background(), filter, replacement, replaceOptions)
}

func (collWrapper *collectionWrapper) ReplaceOneWithContext(ctx context.Context, filter interface{}, replacement interface{}, replaceOptions *options.ReplaceOptions) error {
	ctx, cancel := context.WithTimeout(ctx, collWrapper.database.mongoTimeout)
	defer cancel()

	if replacement == nil {
		return errors.New("replace one - input parameters cannot be nil")
	}
	if replaceOptions == nil {
		replaceOptions = options.Replace() // crash if not added!
	}

	res, err := collWrapper.coll.ReplaceOne(ctx, filter, replacement, replaceOptions)
	if err != nil {
		return err
	}
	if res == nil {
		return errors.New("replace one - res is nil")
	}
	if replaceOptions.Upsert == nil || !*replaceOptions.Upsert {
		matchedCount := res.MatchedCount
		if matchedCount == 0 {
			return errors.New("replace one - no record replaced")
		}
	}

	return nil
}

func (collWrapper *collectionWrapper) InsertOne(data interface{}) (interface{}, error) {
	return collWrapper.InsertOneWithContext(context.Background(), data)
}

func (collWrapper *collectionWrapper) InsertOneWithContext(ctx context.Context, data interface{}) (interface{}, error) {
	ctx, cancel := context.WithTimeout(ctx, collWrapper.database.mongoTimeout)

	ins, err := collWrapper.coll.InsertOne(ctx, data)
	cancel()

	if err == nil {
		return ins.InsertedID, nil
	}

	return nil, err
}

func (collWrapper *collectionWrapper) InsertMany(documents []interface{}, opts *options.InsertManyOptions) (*mongo.InsertManyResult, error) {
	return collWrapper.InsertManyWithContext(context.Background(), documents, opts)
}

func (collWrapper *collectionWrapper) InsertManyWithContext(ctx context.Context, documents []interface{}, opts *options.InsertManyOptions) (*mongo.InsertManyResult, error) {
	ctx, cancel := context.WithTimeout(ctx, collWrapper.database.mongoTimeout)
	defer cancel()

	result, err := collWrapper.coll.InsertMany(ctx, documents, opts)
	if err != nil {
		return nil, err
	}

	return result, nil
}

func (collWrapper *collectionWrapper) DeleteMany(filter interface{}, opts *options.DeleteOptions) (*mongo.DeleteResult, error) {
	return collWrapper.DeleteManyWithParams(context.Background(), filter, opts, nil)
}

func (collWrapper *collectionWrapper) DeleteManyWithContext(ctx context.Context, filter interface{}, opts *options.DeleteOptions) (*mongo.DeleteResult, error) {
	return collWrapper.DeleteManyWithParams(ctx, filter, opts, nil)
}

func (collWrapper *collectionWrapper) DeleteManyWithParams(ctx context.Context, filter interface{}, opts *options.DeleteOptions, timeout *time.Duration) (*mongo.DeleteResult, error) {

	//set timeout
	if timeout == nil {
		timeout = &collWrapper.database.mongoTimeout
	}

	ctx, cancel := context.WithTimeout(ctx, *timeout)
	defer cancel()

	result, err := collWrapper.coll.DeleteMany(ctx, filter, opts)
	if err != nil {
		return nil, err
	}

	return result, nil
}

func (collWrapper *collectionWrapper) DeleteOne(filter interface{}, opts *options.DeleteOptions) (*mongo.DeleteResult, error) {
	return collWrapper.DeleteOneWithContext(context.Background(), filter, opts)
}

func (collWrapper *collectionWrapper) DeleteOneWithContext(ctx context.Context, filter interface{}, opts *options.DeleteOptions) (*mongo.DeleteResult, error) {
	ctx, cancel := context.WithTimeout(ctx, collWrapper.database.mongoTimeout)
	defer cancel()

	result, err := collWrapper.coll.DeleteOne(ctx, filter, opts)
	if err != nil {
		return nil, err
	}

	return result, nil
}

func (collWrapper *collectionWrapper) UpdateOne(filter interface{}, update interface{}, opts *options.UpdateOptions) (*mongo.UpdateResult, error) {
	return collWrapper.UpdateOneWithContext(context.Background(), filter, update, opts)
}

func (collWrapper *collectionWrapper) UpdateOneWithContext(ctx context.Context, filter interface{}, update interface{}, opts *options.UpdateOptions) (*mongo.UpdateResult, error) {
	ctx, cancel := context.WithTimeout(ctx, collWrapper.database.mongoTimeout)
	defer cancel()

	updateResult, err := collWrapper.coll.UpdateOne(ctx, filter, update, opts)
	if err != nil {
		return nil, err
	}

	return updateResult, nil
}

func (collWrapper *collectionWrapper) UpdateMany(filter interface{}, update interface{}, opts *options.UpdateOptions) (*mongo.UpdateResult, error) {
	return collWrapper.UpdateManyWithContext(context.Background(), filter, update, opts)
}

func (collWrapper *collectionWrapper) UpdateManyWithContext(ctx context.Context, filter interface{}, update interface{}, opts *options.UpdateOptions) (*mongo.UpdateResult, error) {
	ctx, cancel := context.WithTimeout(ctx, collWrapper.database.mongoTimeout)
	defer cancel()

	updateResult, err := collWrapper.coll.UpdateMany(ctx, filter, update, opts)
	if err != nil {
		return nil, err
	}

	return updateResult, nil
}

func (collWrapper *collectionWrapper) FindOneAndUpdate(filter interface{}, update interface{}, result interface{}, opts *options.FindOneAndUpdateOptions) error {
	return collWrapper.FindOneAndUpdateWithContext(context.Background(), filter, update, result, opts)
}

func (collWrapper *collectionWrapper) FindOneAndUpdateWithContext(ctx context.Context, filter interface{}, update interface{}, result interface{}, opts *options.FindOneAndUpdateOptions) error {
	ctx, cancel := context.WithTimeout(ctx, collWrapper.database.mongoTimeout)
	defer cancel()

	singleResult := collWrapper.coll.FindOneAndUpdate(ctx, filter, update, opts)
	if singleResult.Err() != nil {
		return singleResult.Err()
	}
	err := singleResult.Decode(result)
	if err != nil {
		return err
	}
	return nil
}

func (collWrapper *collectionWrapper) CountDocuments(filter interface{}) (int64, error) {
	ctx, cancel := context.WithTimeout(context.Background(), collWrapper.database.mongoTimeout)
	defer cancel()

	if filter == nil {
		filter = bson.D{}
	}

	count, err := collWrapper.coll.CountDocuments(ctx, filter)

	if err != nil {
		return -1, err
	}
	return count, nil
}

func (collWrapper *collectionWrapper) Watch(pipeline interface{}, l *logs.Logger) {
	var rt bson.Raw
	var err error
	for {
		rt, err = collWrapper.watch(pipeline, rt, l)
		if err != nil {
			l.Errorf("mongo watch error: %s\n", err.Error())
		}
	}
}

//Helper function for Watch
func (collWrapper *collectionWrapper) watch(pipeline interface{}, resumeToken bson.Raw, l *logs.Logger) (bson.Raw, error) {
	if pipeline == nil {
		pipeline = []bson.M{}
	}

	opts := options.ChangeStream()
	opts.SetFullDocument(options.UpdateLookup)
	if resumeToken != nil {
		opts.SetResumeAfter(resumeToken)
	}

	ctx := context.Background()
	cur, err := collWrapper.coll.Watch(ctx, pipeline, opts)
	if err != nil {
		time.Sleep(time.Second * 3)
		return nil, fmt.Errorf("error watching: %s", err)
	}
	defer cur.Close(ctx)

	var changeDoc map[string]interface{}
	l.Infof("%s: waiting for changes\n", collWrapper.coll.Name())
	for cur.Next(ctx) {
		if e := cur.Decode(&changeDoc); e != nil {
			l.Errorf("error decoding: %s\n", e)
		}
		collWrapper.database.onDataChanged(changeDoc)
	}

	if err := cur.Err(); err != nil {
		return cur.ResumeToken(), fmt.Errorf("error cur.Err(): %s", err)
	}

	return cur.ResumeToken(), errors.New("unknown error occurred")
}

func (collWrapper *collectionWrapper) ListIndexes(l *logs.Logger) ([]bson.M, error) {
	ctx, cancel := context.WithTimeout(context.Background(), time.Millisecond*15000)
	defer cancel()

	indexes, err := collWrapper.coll.Indexes().List(ctx, nil)
	if err != nil {
		l.Errorf("error getting indexes list: %s\n", err)
		return nil, err
	}

	var list []bson.M
	err = indexes.All(ctx, &list)
	if err != nil {
		l.Errorf("error iterating indexes list: %s\n", err)
		return nil, err
	}
	return list, nil
}

func (collWrapper *collectionWrapper) AddIndex(keys interface{}, unique bool) error {
	ctx, cancel := context.WithTimeout(context.Background(), time.Millisecond*15000)
	defer cancel()

	index := mongo.IndexModel{Keys: keys}

	if unique {
		index.Options = options.Index()
		index.Options.Unique = &unique
	}

	_, err := collWrapper.coll.Indexes().CreateOne(ctx, index, nil)

	return err
}

func (collWrapper *collectionWrapper) AddIndexWithOptions(keys interface{}, opt *options.IndexOptions) error {
	ctx, cancel := context.WithTimeout(context.Background(), time.Millisecond*15000)
	defer cancel()

	index := mongo.IndexModel{Keys: keys}
	index.Options = opt

	_, err := collWrapper.coll.Indexes().CreateOne(ctx, index, nil)

	return err
}

func (collWrapper *collectionWrapper) DropIndex(name string) error {
	ctx, cancel := context.WithTimeout(context.Background(), time.Millisecond*15000)
	defer cancel()

	_, err := collWrapper.coll.Indexes().DropOne(ctx, name, nil)

	return err
}

func (collWrapper *collectionWrapper) Aggregate(pipeline interface{}, result interface{}, ops *options.AggregateOptions) error {
	return collWrapper.AggregateWithContext(context.Background(), pipeline, result, ops)
}

func (collWrapper *collectionWrapper) AggregateWithContext(ctx context.Context, pipeline interface{}, result interface{}, ops *options.AggregateOptions) error {
	ctx, cancel := context.WithTimeout(ctx, time.Millisecond*15000)
	defer cancel()

	cursor, err := collWrapper.coll.Aggregate(ctx, pipeline, ops)

	if err == nil {
		err = cursor.All(ctx, result)
	}

	return err
}

func (collWrapper *collectionWrapper) Drop() error {
	ctx, cancel := context.WithTimeout(context.Background(), collWrapper.database.mongoTimeout)
	defer cancel()

	err := collWrapper.coll.Drop(ctx)
	if err != nil {
		return err
	}
	return nil
}
>>>>>>> e9deca72
<|MERGE_RESOLUTION|>--- conflicted
+++ resolved
@@ -1,4 +1,3 @@
-<<<<<<< HEAD
 // Copyright 2022 Board of Trustees of the University of Illinois.
 //
 // Licensed under the Apache License, Version 2.0 (the "License");
@@ -18,327 +17,6 @@
 import (
 	"context"
 	"errors"
-	"log"
-	"time"
-
-	"go.mongodb.org/mongo-driver/bson"
-	"go.mongodb.org/mongo-driver/mongo"
-	"go.mongodb.org/mongo-driver/mongo/options"
-)
-
-type collectionWrapper struct {
-	database *database
-	coll     *mongo.Collection
-}
-
-func (collWrapper *collectionWrapper) Find(filter interface{}, result interface{}, findOptions *options.FindOptions) error {
-	return collWrapper.FindWithContext(context.Background(), filter, result, findOptions)
-}
-
-func (collWrapper *collectionWrapper) FindWithContext(ctx context.Context, filter interface{}, result interface{}, findOptions *options.FindOptions) error {
-	ctx, cancel := context.WithTimeout(ctx, collWrapper.database.mongoTimeout)
-	defer cancel()
-
-	if filter == nil {
-		// Passing bson.D{} as the filter matches all documents in the collection
-		filter = bson.D{}
-	}
-
-	cur, err := collWrapper.coll.Find(ctx, filter, findOptions)
-
-	if err == nil {
-		err = cur.All(ctx, result)
-	}
-
-	return err
-}
-
-func (collWrapper *collectionWrapper) FindOne(filter interface{}, result interface{}, findOptions *options.FindOneOptions) error {
-	return collWrapper.FindOneWithContext(context.Background(), filter, result, findOptions)
-}
-
-func (collWrapper *collectionWrapper) FindOneWithContext(ctx context.Context, filter interface{}, result interface{}, findOptions *options.FindOneOptions) error {
-	ctx, cancel := context.WithTimeout(ctx, collWrapper.database.mongoTimeout)
-	defer cancel()
-
-	if findOptions == nil {
-		findOptions = options.FindOne() // crash if not added!
-	}
-
-	singleResult := collWrapper.coll.FindOne(ctx, filter, findOptions)
-	if singleResult.Err() != nil {
-		return singleResult.Err()
-	}
-	err := singleResult.Decode(result)
-	if err != nil {
-		return err
-	}
-	return nil
-}
-
-func (collWrapper *collectionWrapper) ReplaceOne(filter interface{}, replacement interface{}, replaceOptions *options.ReplaceOptions) error {
-	return collWrapper.ReplaceOneWithContext(context.Background(), filter, replacement, replaceOptions)
-}
-
-func (collWrapper *collectionWrapper) ReplaceOneWithContext(ctx context.Context, filter interface{}, replacement interface{}, replaceOptions *options.ReplaceOptions) error {
-	ctx, cancel := context.WithTimeout(ctx, collWrapper.database.mongoTimeout)
-	defer cancel()
-
-	if replacement == nil {
-		return errors.New("replace one - input parameters cannot be nil")
-	}
-	if replaceOptions == nil {
-		replaceOptions = options.Replace() // crash if not added!
-	}
-
-	res, err := collWrapper.coll.ReplaceOne(ctx, filter, replacement, replaceOptions)
-	if err != nil {
-		return err
-	}
-	if res == nil {
-		return errors.New("replace one - res is nil")
-	}
-	matchedCount := res.MatchedCount
-	if matchedCount == 0 {
-		return errors.New("replace one - no record replaced")
-	}
-	return nil
-}
-
-func (collWrapper *collectionWrapper) InsertOne(data interface{}) (interface{}, error) {
-	return collWrapper.InsertOneWithContext(context.Background(), data)
-}
-
-func (collWrapper *collectionWrapper) InsertOneWithContext(ctx context.Context, data interface{}) (interface{}, error) {
-	ctx, cancel := context.WithTimeout(ctx, collWrapper.database.mongoTimeout)
-
-	ins, err := collWrapper.coll.InsertOne(ctx, data)
-	cancel()
-
-	if err == nil {
-		if id, ok := ins.InsertedID.(interface{}); ok {
-			return id, nil
-		}
-	}
-
-	return nil, err
-}
-
-func (collWrapper *collectionWrapper) InsertMany(documents []interface{}, opts *options.InsertManyOptions) (*mongo.InsertManyResult, error) {
-	return collWrapper.InsertManyWithContext(context.Background(), documents, opts)
-}
-
-func (collWrapper *collectionWrapper) InsertManyWithContext(ctx context.Context, documents []interface{}, opts *options.InsertManyOptions) (*mongo.InsertManyResult, error) {
-	ctx, cancel := context.WithTimeout(ctx, collWrapper.database.mongoTimeout)
-	defer cancel()
-
-	result, err := collWrapper.coll.InsertMany(ctx, documents, opts)
-	if err != nil {
-		return nil, err
-	}
-
-	return result, nil
-}
-
-func (collWrapper *collectionWrapper) DeleteMany(filter interface{}, opts *options.DeleteOptions) (*mongo.DeleteResult, error) {
-	return collWrapper.DeleteManyWithContext(context.Background(), filter, opts)
-}
-
-func (collWrapper *collectionWrapper) DeleteManyWithContext(ctx context.Context, filter interface{}, opts *options.DeleteOptions) (*mongo.DeleteResult, error) {
-	ctx, cancel := context.WithTimeout(ctx, collWrapper.database.mongoTimeout)
-	defer cancel()
-
-	result, err := collWrapper.coll.DeleteMany(ctx, filter, opts)
-	if err != nil {
-		return nil, err
-	}
-
-	return result, nil
-}
-
-func (collWrapper *collectionWrapper) DeleteOne(filter interface{}, opts *options.DeleteOptions) (*mongo.DeleteResult, error) {
-	return collWrapper.DeleteOneWithContext(context.Background(), filter, opts)
-}
-
-func (collWrapper *collectionWrapper) DeleteOneWithContext(ctx context.Context, filter interface{}, opts *options.DeleteOptions) (*mongo.DeleteResult, error) {
-	ctx, cancel := context.WithTimeout(ctx, collWrapper.database.mongoTimeout)
-	defer cancel()
-
-	result, err := collWrapper.coll.DeleteOne(ctx, filter, opts)
-	if err != nil {
-		return nil, err
-	}
-
-	return result, nil
-}
-
-func (collWrapper *collectionWrapper) UpdateOne(filter interface{}, update interface{}, opts *options.UpdateOptions) (*mongo.UpdateResult, error) {
-	return collWrapper.UpdateOneWithContext(context.Background(), filter, update, opts)
-}
-
-func (collWrapper *collectionWrapper) UpdateOneWithContext(ctx context.Context, filter interface{}, update interface{}, opts *options.UpdateOptions) (*mongo.UpdateResult, error) {
-	ctx, cancel := context.WithTimeout(ctx, collWrapper.database.mongoTimeout)
-	defer cancel()
-
-	updateResult, err := collWrapper.coll.UpdateOne(ctx, filter, update, opts)
-	if err != nil {
-		return nil, err
-	}
-
-	return updateResult, nil
-}
-
-func (collWrapper *collectionWrapper) CountDocuments(filter interface{}) (int64, error) {
-	ctx, cancel := context.WithTimeout(context.Background(), collWrapper.database.mongoTimeout)
-	defer cancel()
-
-	if filter == nil {
-		filter = bson.D{}
-	}
-
-	count, err := collWrapper.coll.CountDocuments(ctx, filter)
-
-	if err != nil {
-		return -1, err
-	}
-	return count, nil
-}
-
-func (collWrapper *collectionWrapper) Watch(pipeline interface{}) error {
-	if pipeline == nil {
-		pipeline = []bson.M{}
-	}
-
-	var opts *options.ChangeStreamOptions
-	opts = options.ChangeStream()
-	opts.SetFullDocument(options.UpdateLookup)
-
-	ctx := context.Background()
-	cur, err := collWrapper.coll.Watch(ctx, pipeline, opts)
-	if err != nil {
-		log.Printf("error watching: %s\n", err)
-		return err
-	}
-	defer cur.Close(ctx)
-
-	var changeDoc map[string]interface{}
-	log.Println("waiting for changes")
-	for cur.Next(ctx) {
-		if e := cur.Decode(&changeDoc); e != nil {
-			log.Printf("error decoding: %s\n", e)
-		}
-		collWrapper.database.onDataChanged(changeDoc)
-	}
-
-	if err := cur.Err(); err != nil {
-		log.Printf("error cur.Err(): %s\n", err)
-		return err
-	}
-	return nil
-}
-
-func (collWrapper *collectionWrapper) ListIndexes() ([]bson.M, error) {
-	ctx, cancel := context.WithTimeout(context.Background(), time.Millisecond*15000)
-	defer cancel()
-
-	indexes, err := collWrapper.coll.Indexes().List(ctx, nil)
-	if err != nil {
-		log.Printf("error getting indexes list: %s\n", err)
-		return nil, err
-	}
-
-	var list []bson.M
-	err = indexes.All(ctx, &list)
-	if err != nil {
-		log.Printf("error iterating indexes list: %s\n", err)
-		return nil, err
-	}
-	return list, nil
-}
-
-func (collWrapper *collectionWrapper) AddIndex(keys interface{}, unique bool) error {
-	ctx, cancel := context.WithTimeout(context.Background(), time.Millisecond*15000)
-	defer cancel()
-
-	index := mongo.IndexModel{Keys: keys}
-
-	if unique {
-		index.Options = options.Index()
-		index.Options.Unique = &unique
-	}
-
-	_, err := collWrapper.coll.Indexes().CreateOne(ctx, index, nil)
-
-	return err
-}
-
-func (collWrapper *collectionWrapper) AddIndexWithOptions(keys interface{}, opt *options.IndexOptions) error {
-	ctx, cancel := context.WithTimeout(context.Background(), time.Millisecond*15000)
-	defer cancel()
-
-	index := mongo.IndexModel{Keys: keys}
-	index.Options = opt
-
-	_, err := collWrapper.coll.Indexes().CreateOne(ctx, index, nil)
-
-	return err
-}
-
-func (collWrapper *collectionWrapper) DropIndex(name string) error {
-	ctx, cancel := context.WithTimeout(context.Background(), time.Millisecond*15000)
-	defer cancel()
-
-	_, err := collWrapper.coll.Indexes().DropOne(ctx, name, nil)
-
-	return err
-}
-
-func (collWrapper *collectionWrapper) Aggregate(pipeline interface{}, result interface{}, ops *options.AggregateOptions) error {
-	ctx, cancel := context.WithTimeout(context.Background(), time.Millisecond*15000)
-	defer cancel()
-
-	cursor, err := collWrapper.coll.Aggregate(ctx, pipeline, ops)
-
-	if err == nil {
-		err = cursor.All(ctx, result)
-	}
-
-	return err
-}
-
-func (collWrapper *collectionWrapper) Drop() error {
-	ctx, cancel := context.WithTimeout(context.Background(), collWrapper.database.mongoTimeout)
-	defer cancel()
-
-	err := collWrapper.coll.Drop(ctx)
-	if err != nil {
-		return err
-	}
-	return nil
-}
-=======
-/*
- *   Copyright (c) 2020 Board of Trustees of the University of Illinois.
- *   All rights reserved.
-
- *   Licensed under the Apache License, Version 2.0 (the "License");
- *   you may not use this file except in compliance with the License.
- *   You may obtain a copy of the License at
-
- *   http://www.apache.org/licenses/LICENSE-2.0
-
- *   Unless required by applicable law or agreed to in writing, software
- *   distributed under the License is distributed on an "AS IS" BASIS,
- *   WITHOUT WARRANTIES OR CONDITIONS OF ANY KIND, either express or implied.
- *   See the License for the specific language governing permissions and
- *   limitations under the License.
- */
-
-package storage
-
-import (
-	"context"
-	"errors"
 	"fmt"
 	"time"
 
@@ -712,5 +390,4 @@
 		return err
 	}
 	return nil
-}
->>>>>>> e9deca72
+}