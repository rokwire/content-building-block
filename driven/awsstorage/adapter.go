--- conflicted
+++ resolved
@@ -205,11 +205,7 @@
 }
 
 // DeleteUserVoiceRecord deletes the voice record for the user
-<<<<<<< HEAD
-func (a *Adapter) DeleteUserVoiceRecord(accountID string) error {
-=======
 func (a *Adapter) DeleteUserVoiceRecord(accountID string, extension string) error {
->>>>>>> bc0755fd
 	s, err := a.createS3Session(false)
 	if err != nil {
 		log.Printf("Could not create S3 session")
@@ -264,40 +260,23 @@
 }
 
 // GetPresignedURLsForUpload gets a set of presigned URLs for file upload directly to S3 by a client application
-<<<<<<< HEAD
-func (a *Adapter) GetPresignedURLsForUpload(paths []string) ([]string, error) {
-=======
 func (a *Adapter) GetPresignedURLsForUpload(fileKeys, paths []string, publicRead bool) ([]model.FileContentItemRef, error) {
->>>>>>> bc0755fd
-	s, err := a.createS3Session(a.config.S3BucketAccelerate)
-	if err != nil {
-		log.Printf("Could not create S3 session")
-		return nil, err
-	}
-
-<<<<<<< HEAD
-	urls := make([]string, len(paths))
-=======
+	s, err := a.createS3Session(a.config.S3BucketAccelerate)
+	if err != nil {
+		log.Printf("Could not create S3 session")
+		return nil, err
+	}
+
 	var acl *string
 	if publicRead {
 		acl = aws.String("public-read")
 	}
 
 	refs := make([]model.FileContentItemRef, len(paths))
->>>>>>> bc0755fd
 	for i, path := range paths {
 		req, _ := s3.New(s).PutObjectRequest(&s3.PutObjectInput{
 			Bucket: aws.String(a.config.S3Bucket),
 			Key:    aws.String(path),
-<<<<<<< HEAD
-		})
-		urls[i], err = req.Presign(time.Duration(a.presignExpirationMinutes) * time.Minute)
-		if err != nil {
-			return nil, err
-		}
-	}
-	return urls, nil
-=======
 			ACL:    acl,
 		})
 		url, err := req.Presign(time.Duration(a.uploadPresignExpirationMinutes) * time.Minute)
@@ -307,7 +286,6 @@
 		refs[i] = model.FileContentItemRef{Key: fileKeys[i], URL: url}
 	}
 	return refs, nil
->>>>>>> bc0755fd
 }
 
 // DownloadFile loads a file at a specific path
@@ -340,35 +318,19 @@
 }
 
 // GetPresignedURLsForDownload gets a set of presigned URLs for file download directly from S3 by a client application
-<<<<<<< HEAD
-func (a *Adapter) GetPresignedURLsForDownload(paths []string) ([]string, error) {
-=======
 func (a *Adapter) GetPresignedURLsForDownload(fileKeys, paths []string) ([]model.FileContentItemRef, error) {
->>>>>>> bc0755fd
-	s, err := a.createS3Session(a.config.S3BucketAccelerate)
-	if err != nil {
-		log.Printf("Could not create S3 session")
-		return nil, err
-	}
-
-<<<<<<< HEAD
-	urls := make([]string, len(paths))
-=======
+	s, err := a.createS3Session(a.config.S3BucketAccelerate)
+	if err != nil {
+		log.Printf("Could not create S3 session")
+		return nil, err
+	}
+
 	refs := make([]model.FileContentItemRef, len(paths))
->>>>>>> bc0755fd
 	for i, path := range paths {
 		req, _ := s3.New(s).GetObjectRequest(&s3.GetObjectInput{
 			Bucket: aws.String(a.config.S3Bucket),
 			Key:    aws.String(path),
 		})
-<<<<<<< HEAD
-		urls[i], err = req.Presign(time.Duration(a.presignExpirationMinutes) * time.Minute)
-		if err != nil {
-			return nil, err
-		}
-	}
-	return urls, nil
-=======
 		url, err := req.Presign(time.Duration(a.downloadPresignExpirationMinutes) * time.Minute)
 		if err != nil {
 			return nil, err
@@ -376,7 +338,6 @@
 		refs[i] = model.FileContentItemRef{Key: fileKeys[i], URL: url}
 	}
 	return refs, nil
->>>>>>> bc0755fd
 }
 
 // StreamDownloadFile streams a file downlod from S3
