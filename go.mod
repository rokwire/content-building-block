--- conflicted
+++ resolved
@@ -1,51 +1,25 @@
 module content
 
-<<<<<<< HEAD
-go 1.23
-
-require (
-	github.com/PuerkitoBio/goquery v1.10.1
-	github.com/aws/aws-sdk-go v1.55.6
-	github.com/gabriel-vasile/mimetype v1.4.8
-	github.com/golang-jwt/jwt v3.2.2+incompatible
-=======
 go 1.24.2
 
 require (
 	github.com/PuerkitoBio/goquery v1.10.2
 	github.com/aws/aws-sdk-go v1.55.6
 	github.com/gabriel-vasile/mimetype v1.4.8
->>>>>>> 6d163305
 	github.com/google/uuid v1.6.0
 	github.com/gorilla/mux v1.8.1
 	github.com/kolesa-team/go-webp v1.0.4
 	github.com/nfnt/resize v0.0.0-20180221191011-83c6a9932646
 	github.com/patrickmn/go-cache v2.1.0+incompatible
-<<<<<<< HEAD
-	github.com/rokwire/core-auth-library-go/v2 v2.2.0
-	github.com/rokwire/logging-library-go/v2 v2.3.0
-	github.com/swaggo/http-swagger v1.3.4
-	go.mongodb.org/mongo-driver v1.17.2
-=======
 	github.com/rokwire/rokwire-building-block-sdk-go v1.8.3
 	github.com/swaggo/http-swagger v1.3.4
 	go.mongodb.org/mongo-driver v1.17.3
->>>>>>> 6d163305
 	gopkg.in/yaml.v2 v2.4.0
 )
 
 require (
 	github.com/KyleBanks/depth v1.2.1 // indirect
 	github.com/andybalholm/cascadia v1.3.3 // indirect
-<<<<<<< HEAD
-	github.com/bmatcuk/doublestar/v4 v4.6.1 // indirect
-	github.com/casbin/casbin/v2 v2.103.0 // indirect
-	github.com/casbin/govaluate v1.3.0 // indirect
-	github.com/go-openapi/jsonpointer v0.21.0 // indirect
-	github.com/go-openapi/jsonreference v0.21.0 // indirect
-	github.com/go-openapi/spec v0.21.0 // indirect
-	github.com/go-openapi/swag v0.23.0 // indirect
-=======
 	github.com/bmatcuk/doublestar/v4 v4.8.1 // indirect
 	github.com/casbin/casbin/v2 v2.104.0 // indirect
 	github.com/casbin/govaluate v1.3.0 // indirect
@@ -53,7 +27,6 @@
 	github.com/go-openapi/jsonreference v0.21.0 // indirect
 	github.com/go-openapi/spec v0.21.0 // indirect
 	github.com/go-openapi/swag v0.23.1 // indirect
->>>>>>> 6d163305
 	github.com/go-playground/locales v0.14.1 // indirect
 	github.com/go-playground/universal-translator v0.18.1 // indirect
 	github.com/go-playground/validator/v10 v10.26.0 // indirect
@@ -61,40 +34,22 @@
 	github.com/golang/snappy v1.0.0 // indirect
 	github.com/jmespath/go-jmespath v0.4.0 // indirect
 	github.com/josharian/intern v1.0.0 // indirect
-<<<<<<< HEAD
-	github.com/klauspost/compress v1.17.11 // indirect
-=======
 	github.com/klauspost/compress v1.18.0 // indirect
->>>>>>> 6d163305
 	github.com/leodido/go-urn v1.4.0 // indirect
 	github.com/mailru/easyjson v0.9.0 // indirect
 	github.com/montanaflynn/stats v0.7.1 // indirect
 	github.com/sirupsen/logrus v1.9.3 // indirect
-<<<<<<< HEAD
-	github.com/swaggo/files v1.0.1 // indirect
-=======
 	github.com/swaggo/files v0.0.0-20220610200504-28940afbdbfe // indirect
->>>>>>> 6d163305
 	github.com/swaggo/swag v1.16.4 // indirect
 	github.com/xdg-go/pbkdf2 v1.0.0 // indirect
 	github.com/xdg-go/scram v1.1.2 // indirect
 	github.com/xdg-go/stringprep v1.0.4 // indirect
 	github.com/youmark/pkcs8 v0.0.0-20240726163527-a2c0da244d78 // indirect
-<<<<<<< HEAD
-	golang.org/x/crypto v0.32.0 // indirect
-	golang.org/x/net v0.34.0 // indirect
-	golang.org/x/sync v0.10.0 // indirect
-	golang.org/x/sys v0.29.0 // indirect
-	golang.org/x/text v0.21.0 // indirect
-	golang.org/x/tools v0.29.0 // indirect
-	gopkg.in/go-playground/validator.v9 v9.31.0 // indirect
-=======
 	golang.org/x/crypto v0.37.0 // indirect
 	golang.org/x/net v0.39.0 // indirect
 	golang.org/x/sync v0.13.0 // indirect
 	golang.org/x/sys v0.32.0 // indirect
 	golang.org/x/text v0.24.0 // indirect
 	golang.org/x/tools v0.32.0 // indirect
->>>>>>> 6d163305
 	gopkg.in/yaml.v3 v3.0.1 // indirect
 )