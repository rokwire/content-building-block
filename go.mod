--- conflicted
+++ resolved
@@ -4,68 +4,52 @@
 
 require (
 	github.com/PuerkitoBio/goquery v1.8.1
-<<<<<<< HEAD
-	github.com/aws/aws-sdk-go v1.46.4
-	github.com/google/uuid v1.4.0
-=======
-	github.com/aws/aws-sdk-go v1.44.299
+	github.com/aws/aws-sdk-go v1.50.3
 	github.com/gabriel-vasile/mimetype v1.4.3
-	github.com/google/uuid v1.3.0
->>>>>>> 7450a8fa
-	github.com/gorilla/mux v1.8.0
+	github.com/google/uuid v1.6.0
+	github.com/gorilla/mux v1.8.1
 	github.com/kolesa-team/go-webp v1.0.4
 	github.com/nfnt/resize v0.0.0-20180221191011-83c6a9932646
 	github.com/patrickmn/go-cache v2.1.0+incompatible
 	github.com/rokwire/core-auth-library-go/v2 v2.2.0
 	github.com/rokwire/logging-library-go/v2 v2.2.0
 	github.com/swaggo/http-swagger v1.3.4
-	go.mongodb.org/mongo-driver v1.12.1
+	go.mongodb.org/mongo-driver v1.13.1
 	gopkg.in/yaml.v2 v2.4.0
 )
 
 require (
-	github.com/Knetic/govaluate v3.0.1-0.20171022003610-9aa49832a739+incompatible // indirect
 	github.com/KyleBanks/depth v1.2.1 // indirect
 	github.com/andybalholm/cascadia v1.3.2 // indirect
-	github.com/casbin/casbin/v2 v2.77.2 // indirect
-	github.com/go-openapi/jsonpointer v0.20.0 // indirect
-	github.com/go-openapi/jsonreference v0.20.2 // indirect
-	github.com/go-openapi/spec v0.20.9 // indirect
-	github.com/go-openapi/swag v0.22.4 // indirect
+	github.com/casbin/casbin/v2 v2.81.0 // indirect
+	github.com/casbin/govaluate v1.1.1 // indirect
+	github.com/go-openapi/jsonpointer v0.20.2 // indirect
+	github.com/go-openapi/jsonreference v0.20.4 // indirect
+	github.com/go-openapi/spec v0.20.14 // indirect
+	github.com/go-openapi/swag v0.22.8 // indirect
 	github.com/go-playground/locales v0.14.1 // indirect
 	github.com/go-playground/universal-translator v0.18.1 // indirect
 	github.com/golang-jwt/jwt v3.2.2+incompatible // indirect
 	github.com/golang/snappy v0.0.4 // indirect
 	github.com/jmespath/go-jmespath v0.4.0 // indirect
 	github.com/josharian/intern v1.0.0 // indirect
-	github.com/klauspost/compress v1.17.2 // indirect
+	github.com/klauspost/compress v1.17.4 // indirect
 	github.com/leodido/go-urn v1.2.4 // indirect
 	github.com/mailru/easyjson v0.7.7 // indirect
 	github.com/montanaflynn/stats v0.7.1 // indirect
-	github.com/rogpeppe/go-internal v1.11.0 // indirect
 	github.com/sirupsen/logrus v1.9.3 // indirect
 	github.com/swaggo/files v1.0.1 // indirect
 	github.com/swaggo/swag v1.16.2 // indirect
-	github.com/tidwall/gjson v1.17.0 // indirect
-	github.com/tidwall/match v1.1.1 // indirect
-	github.com/tidwall/pretty v1.2.1 // indirect
 	github.com/xdg-go/pbkdf2 v1.0.0 // indirect
 	github.com/xdg-go/scram v1.1.2 // indirect
 	github.com/xdg-go/stringprep v1.0.4 // indirect
 	github.com/youmark/pkcs8 v0.0.0-20201027041543-1326539a0a0a // indirect
-	golang.org/x/crypto v0.14.0 // indirect
-	golang.org/x/net v0.17.0 // indirect
-<<<<<<< HEAD
-	golang.org/x/sync v0.4.0 // indirect
-	golang.org/x/sys v0.13.0 // indirect
-	golang.org/x/text v0.13.0 // indirect
-	golang.org/x/tools v0.14.0 // indirect
-=======
-	golang.org/x/sync v0.3.0 // indirect
-	golang.org/x/sys v0.13.0 // indirect
-	golang.org/x/text v0.13.0 // indirect
-	golang.org/x/tools v0.11.0 // indirect
->>>>>>> 7450a8fa
+	golang.org/x/crypto v0.18.0 // indirect
+	golang.org/x/net v0.20.0 // indirect
+	golang.org/x/sync v0.6.0 // indirect
+	golang.org/x/sys v0.16.0 // indirect
+	golang.org/x/text v0.14.0 // indirect
+	golang.org/x/tools v0.17.0 // indirect
 	gopkg.in/go-playground/validator.v9 v9.31.0 // indirect
 	gopkg.in/yaml.v3 v3.0.1 // indirect
 )