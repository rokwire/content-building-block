<<<<<<< HEAD
// Copyright 2022 Board of Trustees of the University of Illinois.
//
// Licensed under the Apache License, Version 2.0 (the "License");
// you may not use this file except in compliance with the License.
// You may obtain a copy of the License at
//
//     http://www.apache.org/licenses/LICENSE-2.0
//
// Unless required by applicable law or agreed to in writing, software
// distributed under the License is distributed on an "AS IS" BASIS,
// WITHOUT WARRANTIES OR CONDITIONS OF ANY KIND, either express or implied.
// See the License for the specific language governing permissions and
// limitations under the License.

package rest

import (
	"content/core"
	"content/core/model"
	"encoding/json"
	"io/ioutil"
	"log"
	"net/http"
	"strconv"
	"strings"

	"github.com/gorilla/mux"
	"github.com/rokwire/core-auth-library-go/tokenauth"
	"go.mongodb.org/mongo-driver/bson"
)

const maxUploadSize = 15 * 1024 * 1024 // 15 mb

//ApisHandler handles the rest APIs implementation
type ApisHandler struct {
	app *core.Application
}

//Version gives the service version
// @Description Gives the service version.
// @Tags Client
// @ID Version
// @Produce plain
// @Success 200
// @Router /version [get]
func (h ApisHandler) Version(w http.ResponseWriter, r *http.Request) {
	w.Write([]byte(h.app.Services.GetVersion()))
}

// GetProfilePhoto Retrieves the profile photo
// @Description Retrieves the profile photo
// @Tags Client
// @ID GetProfilePhoto
// @Param size query string false "Possible values: default, medium, small"
// @Success 200
// @Security RokwireAuth
// @Router /profile_photo/{user-id} [get]
func (h ApisHandler) GetProfilePhoto(claims *tokenauth.Claims, w http.ResponseWriter, r *http.Request) {
	vars := mux.Vars(r)
	userID := vars["user-id"]
	size := getStringQueryParam(r, "size")
	var sizeType string
	if size != nil {
		if *size == "small" || *size == "medium" || *size == "default" {
			sizeType = *size
		}
	} else {
		sizeType = "default"
	}

	imageBytes, err := h.app.Services.GetProfileImage(userID, sizeType)
	if err != nil || len(imageBytes) == 0 {
		if err != nil {
			log.Printf("error on retrieve AWS image: %s", err)
		} else {
			log.Printf("profile photo not found for user %s", userID)
		}
		http.Error(w, http.StatusText(http.StatusNotFound), http.StatusNotFound)
		return
	}

	w.Header().Set("Content-Type", "image/webp")
	w.WriteHeader(http.StatusOK)
	w.Write(imageBytes)
}

// GetUserProfilePhoto Retrieves the profile photo of the requested user
// @Description Retrieves the profile photo of the requested user
// @Tags Client
// @ID GetUserProfilePhoto
// @Param size query string false "Possible values: default, medium, small"
// @Success 200
// @Security RokwireAuth
// @Router /profile_photo [get]
func (h ApisHandler) GetUserProfilePhoto(claims *tokenauth.Claims, w http.ResponseWriter, r *http.Request) {
	size := getStringQueryParam(r, "size")
	var sizeType string
	if size != nil {
		if *size == "small" || *size == "medium" || *size == "default" {
			sizeType = *size
		}
	} else {
		sizeType = "default"
	}

	imageBytes, err := h.app.Services.GetProfileImage(claims.Subject, sizeType)
	if err != nil || len(imageBytes) == 0 {
		if err != nil {
			log.Printf("error on retrieve AWS image: %s", err)
		} else {
			log.Printf("profile photo not found for user %s", claims.Subject)
		}
		http.Error(w, http.StatusText(http.StatusNotFound), http.StatusNotFound)
		return
	}

	w.Header().Set("Content-Type", "image/webp")
	w.WriteHeader(http.StatusOK)
	w.Write(imageBytes)
}

// StoreProfilePhoto Stores profile photo
// @Description Stores profile photo
// @Tags Client
// @ID StoreProfilePhoto
// @Accept json
// @Success 200
// @Security RokwireAuth
// @Router /profile_photo [post]
func (h ApisHandler) StoreProfilePhoto(claims *tokenauth.Claims, w http.ResponseWriter, r *http.Request) {

	// validate file size
	r.Body = http.MaxBytesReader(w, r.Body, maxUploadSize)
	if err := r.ParseMultipartForm(maxUploadSize); err != nil {
		log.Print("File is too big\n")
		http.Error(w, "File is too big", http.StatusBadRequest)
		return
	}

	// parse and validate file and post parameters
	file, _, err := r.FormFile("fileName")
	if err != nil {
		log.Print("Invalid file\n")
		http.Error(w, "Invalid file", http.StatusBadRequest)
		return
	}
	defer file.Close()
	fileBytes, err := ioutil.ReadAll(file)
	if err != nil {
		log.Print("Invalid file\n")
		http.Error(w, "Invalid file", http.StatusBadRequest)
		return
	}

	// check file type, detectcontenttype only needs the first 512 bytes
	filetype := http.DetectContentType(fileBytes)
	switch filetype {
	case "image/jpeg", "image/jpg":
	case "image/gif", "image/png":
	default:
		log.Print("Invalid file type\n")
		http.Error(w, "Invalid file type. Expected jpeg, png or gif!", http.StatusBadRequest)
		return
	}

	err = h.app.Services.UploadProfileImage(claims.Subject, filetype, fileBytes)
	if err != nil {
		log.Printf("Error converting image: %s\n", err)
		http.Error(w, "Error converting image", http.StatusInternalServerError)
		return
	}

	w.Header().Set("Content-Type", "application/json; charset=utf-8")
	w.WriteHeader(http.StatusOK)
}

// DeleteProfilePhoto Deletes the profile photo of the user who request
// @Description Deletes the profile photo of the user who request
// @Tags Client
// @ID DeleteProfilePhoto
// @Success 200
// @Security RokwireAuth
// @Router /profile_photo [get]
func (h ApisHandler) DeleteProfilePhoto(claims *tokenauth.Claims, w http.ResponseWriter, r *http.Request) {

	err := h.app.Services.DeleteProfileImage(claims.Subject)
	if err != nil {
		if err != nil {
			log.Printf("error on delete AWS profile image: %s", err)
		}
		http.Error(w, http.StatusText(http.StatusInternalServerError), http.StatusInternalServerError)
		return
	}
	w.WriteHeader(http.StatusOK)
}

// GetStudentGuides retrieves  all student guides
// @Description Retrieves  all student guides
// @Tags Client
// @ID GetStudentGuides
// @Param ids query string false "Coma separated IDs of the desired records"
// @Accept json
// @Success 200
// @Security RokwireAuth
// @Router /student_guides [get]
func (h ApisHandler) GetStudentGuides(w http.ResponseWriter, r *http.Request) {
	IDs := []string{}
	IDskeys, ok := r.URL.Query()["ids"]
	if ok && len(IDskeys[0]) > 0 {
		extIDs := IDskeys[0]
		IDs = strings.Split(extIDs, ",")
	}

	resData, err := h.app.Services.GetStudentGuides(IDs)
	if err != nil {
		log.Printf("Error on getting student guides by ids - %s\n", err)
		http.Error(w, err.Error(), http.StatusInternalServerError)
		return
	}

	if resData == nil {
		resData = []bson.M{}
	}

	data, err := json.Marshal(resData)
	if err != nil {
		log.Println("Error on marshal all student guides")
		http.Error(w, http.StatusText(http.StatusInternalServerError), http.StatusInternalServerError)
		return
	}

	w.Header().Set("Content-Type", "application/json; charset=utf-8")
	w.WriteHeader(http.StatusOK)
	w.Write(data)
}

// GetStudentGuide Retrieves a student guide by id
// @Description Retrieves a student guide by id
// @Tags Client
// @ID GetStudentGuide
// @Accept json
// @Produce json
// @Success 200
// @Security RokwireAuth
// @Router /student_guides/{id} [get]
func (h ApisHandler) GetStudentGuide(w http.ResponseWriter, r *http.Request) {
	vars := mux.Vars(r)
	guideID := vars["id"]

	resData, err := h.app.Services.GetStudentGuide(guideID)
	if err != nil {
		log.Printf("Error on getting student guide id - %s\n %s", guideID, err)
		http.Error(w, err.Error(), http.StatusInternalServerError)
		return
	}

	data, err := json.Marshal(resData)
	if err != nil {
		log.Println("Error on marshal the student guide")
		http.Error(w, http.StatusText(http.StatusInternalServerError), http.StatusInternalServerError)
		return
	}

	w.Header().Set("Content-Type", "application/json; charset=utf-8")
	w.WriteHeader(http.StatusOK)
	w.Write(data)
}

// GetHealthLocations Retrieves  all health locations
// @Description Retrieves  all health locations
// @Tags Client
// @ID GetHealthLocations
// @Param ids query string false "Coma separated IDs of the desired records"
// @Accept json
// @Success 200
// @Security RokwireAuth
// @Router /health_locations [get]
func (h ApisHandler) GetHealthLocations(w http.ResponseWriter, r *http.Request) {
	IDs := []string{}
	IDskeys, ok := r.URL.Query()["ids"]
	if ok && len(IDskeys[0]) > 0 {
		extIDs := IDskeys[0]
		IDs = strings.Split(extIDs, ",")
	}

	resData, err := h.app.Services.GetHealthLocations(IDs)
	if err != nil {
		log.Printf("Error on getting health locations by ids - %s\n", err)
		http.Error(w, err.Error(), http.StatusInternalServerError)
		return
	}

	if resData == nil {
		resData = []bson.M{}
	}

	data, err := json.Marshal(resData)
	if err != nil {
		log.Println("Error on marshal all health locations")
		http.Error(w, http.StatusText(http.StatusInternalServerError), http.StatusInternalServerError)
		return
	}

	w.Header().Set("Content-Type", "application/json; charset=utf-8")
	w.WriteHeader(http.StatusOK)
	w.Write(data)
}

// GetHealthLocation Retrieves a health location by id
// @Description Retrieves a health location by id
// @Tags Client
// @ID GetHealthLocation
// @Accept json
// @Produce json
// @Success 200
// @Security RokwireAuth
// @Router /health_locations/{id} [get]
func (h ApisHandler) GetHealthLocation(w http.ResponseWriter, r *http.Request) {
	vars := mux.Vars(r)
	guideID := vars["id"]

	resData, err := h.app.Services.GetHealthLocation(guideID)
	if err != nil {
		log.Printf("Error on getting health location id - %s\n %s", guideID, err)
		http.Error(w, err.Error(), http.StatusInternalServerError)
		return
	}

	data, err := json.Marshal(resData)
	if err != nil {
		log.Println("Error on marshal the health location")
		http.Error(w, http.StatusText(http.StatusInternalServerError), http.StatusInternalServerError)
		return
	}

	w.Header().Set("Content-Type", "application/json; charset=utf-8")
	w.WriteHeader(http.StatusOK)
	w.Write(data)
}

// GetContentItems Retrieves  all content items. <b> The data element could be either a primitive or nested json or array.</b>
// @Description Retrieves  all content items. <b> The data element could be either a primitive or nested json or array.</b>
// @Tags Client
// @ID GetContentItems
// @Param offset query string false "offset"
// @Param limit query string false "limit - limit the result"
// @Param order query string false "order - Possible values: asc, desc. Default: desc"
// @Param data body getContentItemsRequestBody false "Optional - body json of the all items ids that need to be filtered. NOTE: Bad/broken json will be interpreted as an empty filter and the request will be proceeded further."
// @Accept json
// @Success 200 {array} model.ContentItem
// @Security UserAuth
// @Router /content_items [get]
func (h ApisHandler) GetContentItems(w http.ResponseWriter, r *http.Request) {
	var offset *int64
	offsets, ok := r.URL.Query()["offset"]
	if ok && len(offsets[0]) > 0 {
		val, err := strconv.ParseInt(offsets[0], 0, 64)
		if err == nil {
			offset = &val
		}
	}

	var limit *int64
	limits, ok := r.URL.Query()["limit"]
	if ok && len(limits[0]) > 0 {
		val, err := strconv.ParseInt(limits[0], 0, 64)
		if err == nil {
			limit = &val
		}
	}

	var order *string
	orders, ok := r.URL.Query()["order"]
	if ok && len(orders[0]) > 0 {
		order = &orders[0]
	}

	var body getContentItemsRequestBody
	bodyData, _ := ioutil.ReadAll(r.Body)
	if len(bodyData) > 0 {
		bodyErr := json.Unmarshal(bodyData, &body)
		if bodyErr != nil {
			log.Printf("Warning: bad getContentItemsRequestBody request: %s", bodyErr)
		}
	}

	resData, err := h.app.Services.GetContentItems(body.IDs, body.Categories, offset, limit, order)
	if err != nil {
		log.Printf("Error on cgetting content items - %s\n", err)
		http.Error(w, err.Error(), http.StatusInternalServerError)
		return
	}

	if resData == nil {
		resData = []model.ContentItemResponse{}
	}

	data, err := json.Marshal(resData)
	if err != nil {
		log.Println("Error on marshal all content items")
		http.Error(w, http.StatusText(http.StatusInternalServerError), http.StatusInternalServerError)
		return
	}

	w.Header().Set("Content-Type", "application/json; charset=utf-8")
	w.WriteHeader(http.StatusOK)
	w.Write(data)
}

// GetContentItem Retrieves a content item by id. <b> The data element could be either a primitive or nested json or array.</b>
// @Description Retrieves a content item by id. <b> The data element could be either a primitive or nested json or array.</b>
// @Tags Client
// @ID GetContentItem
// @Accept json
// @Produce json
// @Success 200 {object} model.ContentItem
// @Security UserAuth
// @Router /content_items/{id} [get]
func (h ApisHandler) GetContentItem(w http.ResponseWriter, r *http.Request) {
	vars := mux.Vars(r)
	id := vars["id"]

	resData, err := h.app.Services.GetContentItem(id)
	if err != nil {
		log.Printf("Error on getting content item id - %s\n %s", id, err)
		http.Error(w, err.Error(), http.StatusInternalServerError)
		return
	}

	data, err := json.Marshal(resData)
	if err != nil {
		log.Println("Error on marshal the content item")
		http.Error(w, http.StatusText(http.StatusInternalServerError), http.StatusInternalServerError)
		return
	}

	w.Header().Set("Content-Type", "application/json; charset=utf-8")
	w.WriteHeader(http.StatusOK)
	w.Write(data)
}

// GetContentItemsCategories Retrieves  all content item categories that have in the database
// @Description Retrieves  all content item categories that have in the database
// @Tags Client
// @ID GetContentItemsCategories
// @Success 200
// @Security UserAuth
// @Router /content_item/categories [get]
func (h ApisHandler) GetContentItemsCategories(w http.ResponseWriter, r *http.Request) {
	resData, err := h.app.Services.GetContentItemsCategories()
	if err != nil {
		log.Printf("Error on cgetting content items - %s\n", err)
		http.Error(w, err.Error(), http.StatusInternalServerError)
		return
	}

	if resData == nil {
		resData = []string{}
	}

	data, err := json.Marshal(resData)
	if err != nil {
		log.Println("Error on marshal all content items")
		http.Error(w, http.StatusText(http.StatusInternalServerError), http.StatusInternalServerError)
		return
	}

	w.Header().Set("Content-Type", "application/json; charset=utf-8")
	w.WriteHeader(http.StatusOK)
	w.Write(data)
}

// UploadImage Uploads an image to AWS S3
// @Description Uploads an image to AWS S3
// @Tags Client
// @ID UploadImage
// @Param path body string true "path - path within the S3 bucket"
// @Param width body string false "width - width of the image to resize. If width and height are missing - then the new image will use the original size"
// @Param height body string false "height - height of the image to resize. If width and height are missing - then the new image will use the original size"
// @Param quality body string false "quality - quality of the image. Default: 100"
// @Param fileName body string false "fileName - the uploaded file name"
// @Accept multipart/form-data
// @Produce json
// @Success 200
// @Security UserAuth
// @Router /image [post]
func (h ApisHandler) UploadImage(w http.ResponseWriter, r *http.Request) {
	// validate the image type
	path := r.PostFormValue("path")
	if len(path) == 0 {
		log.Print("Missing image path\n")
		http.Error(w, "missing 'path' form param", http.StatusBadRequest)
		return
	}

	heightParam := intPostValueFromString(r.PostFormValue("height"))
	widthParam := intPostValueFromString(r.PostFormValue("width"))
	qualityParam := intPostValueFromString(r.PostFormValue("quality"))
	imgSpec := model.ImageSpec{Height: heightParam, Width: widthParam, Quality: qualityParam}

	// validate file size
	r.Body = http.MaxBytesReader(w, r.Body, maxUploadSize)
	if err := r.ParseMultipartForm(maxUploadSize); err != nil {
		log.Print("File is too big\n")
		http.Error(w, "File is too big", http.StatusBadRequest)
		return
	}

	// parse and validate file and post parameters
	file, fileHeader, err := r.FormFile("fileName")
	if err != nil {
		log.Print("Invalid file\n")
		http.Error(w, "Invalid file", http.StatusBadRequest)
		return
	}
	defer file.Close()
	fileBytes, err := ioutil.ReadAll(file)
	if err != nil {
		log.Print("Invalid file\n")
		http.Error(w, "Invalid file", http.StatusBadRequest)
		return
	}

	// check file type, detectcontenttype only needs the first 512 bytes
	filetype := http.DetectContentType(fileBytes)
	switch filetype {
	case "image/jpeg", "image/jpg":
	case "image/gif", "image/png":
	case "image/webp":
		break
	default:
		log.Print("Invalid file type\n")
		http.Error(w, "Invalid file type", http.StatusBadRequest)
		return
	}

	// pass the file to be processed by the use case handler
	fileName := fileHeader.Filename
	objectLocation, err := h.app.Services.UploadImage(fileName, filetype, fileBytes, path, imgSpec)
	if err != nil {
		log.Printf("Error converting image: %s\n", err)
		http.Error(w, "Error converting image", http.StatusInternalServerError)
		return
	}

	jsonData, err := json.Marshal(map[string]interface{}{
		"url": objectLocation,
	})
	if err != nil {
		log.Println("Error on marshal s3 location data")
		http.Error(w, http.StatusText(http.StatusInternalServerError), http.StatusInternalServerError)
		return
	}

	w.Header().Set("Content-Type", "application/json; charset=utf-8")
	w.WriteHeader(http.StatusOK)
	w.Write(jsonData)
}

// GetTweeterPosts Retrieves Twitter tweets for the specified user id. This API is intended to be invoked with the original Twitter query params to https://api.twitter.com/2/users/%s/tweets
// @Description Retrieves Twitter tweets for the specified user id. This API is intended to be invoked with the original Twitter query params to https://api.twitter.com/2/users/%s/tweets
// @Tags Client
// @ID GetTweeterPosts
// @Param id path string true "id"
// @Produce json
// @Success 200
// @Security RokwireAuth
// @Router /twitter/users/{user_id}/tweets [get]
func (h ApisHandler) GetTweeterPosts(w http.ResponseWriter, r *http.Request) {
	vars := mux.Vars(r)
	userID := vars["user_id"]

	if userID == "" {
		log.Printf("user_id is required query param")
		http.Error(w, "user_id is required query param", http.StatusBadRequest)
		return
	}

	twitterQueryParams := r.URL.RawQuery
	if twitterQueryParams == "" {
		log.Printf("Missing raw query params for Twitter")
		http.Error(w, "Missing raw query params for Twitter", http.StatusBadRequest)
		return
	}

	cacheControl := r.Header.Get("Cache-Control")
	force := cacheControl == "no-cache"

	resData, err := h.app.Services.GetTwitterPosts(userID, twitterQueryParams, force)
	if err != nil {
		log.Printf("Error on getting Twitter Posts: %s", err)
		http.Error(w, err.Error(), http.StatusInternalServerError)
		return
	}

	data, err := json.Marshal(resData)
	if err != nil {
		log.Printf("Error on marshal the Twitter Posts: %s", err)
		http.Error(w, http.StatusText(http.StatusInternalServerError), http.StatusInternalServerError)
		return
	}

	w.Header().Set("Content-Type", "application/json; charset=utf-8")
	w.WriteHeader(http.StatusOK)
	w.Write(data)
}

func intPostValueFromString(stringValue string) int {
	var value int
	if len(stringValue) > 0 {
		val, err := strconv.Atoi(stringValue)
		if err == nil {
			value = val
		}
	}
	return value
}

// NewApisHandler creates new rest Handler instance
func NewApisHandler(app *core.Application) ApisHandler {
	return ApisHandler{app: app}
}

// NewAdminApisHandler creates new rest Handler instance
func NewAdminApisHandler(app *core.Application) AdminApisHandler {
	return AdminApisHandler{app: app}
}
=======
/*
 *   Copyright (c) 2020 Board of Trustees of the University of Illinois.
 *   All rights reserved.

 *   Licensed under the Apache License, Version 2.0 (the "License");
 *   you may not use this file except in compliance with the License.
 *   You may obtain a copy of the License at

 *   http://www.apache.org/licenses/LICENSE-2.0

 *   Unless required by applicable law or agreed to in writing, software
 *   distributed under the License is distributed on an "AS IS" BASIS,
 *   WITHOUT WARRANTIES OR CONDITIONS OF ANY KIND, either express or implied.
 *   See the License for the specific language governing permissions and
 *   limitations under the License.
 */

package rest

import (
	"content/core"
	"content/core/model"
	"encoding/json"
	"io/ioutil"
	"log"
	"net/http"
	"strconv"
	"strings"

	"github.com/gorilla/mux"
	"github.com/rokwire/core-auth-library-go/tokenauth"
	"go.mongodb.org/mongo-driver/bson"
)

const maxUploadSize = 15 * 1024 * 1024 // 15 mb

//ApisHandler handles the rest APIs implementation
type ApisHandler struct {
	app *core.Application
}

//Version gives the service version
// @Description Gives the service version.
// @Tags Client
// @ID Version
// @Produce plain
// @Success 200
// @Router /version [get]
func (h ApisHandler) Version(w http.ResponseWriter, r *http.Request) {
	w.Write([]byte(h.app.Services.GetVersion()))
}

// GetProfilePhoto Retrieves the profile photo
// @Description Retrieves the profile photo
// @Tags Client
// @ID GetProfilePhoto
// @Param size query string false "Possible values: default, medium, small"
// @Success 200
// @Security RokwireAuth
// @Router /profile_photo/{user-id} [get]
func (h ApisHandler) GetProfilePhoto(claims *tokenauth.Claims, w http.ResponseWriter, r *http.Request) {
	vars := mux.Vars(r)
	userID := vars["user-id"]
	size := getStringQueryParam(r, "size")
	var sizeType string
	if size != nil {
		if *size == "small" || *size == "medium" || *size == "default" {
			sizeType = *size
		}
	} else {
		sizeType = "default"
	}

	imageBytes, err := h.app.Services.GetProfileImage(userID, sizeType)
	if err != nil || len(imageBytes) == 0 {
		if err != nil {
			log.Printf("error on retrieve AWS image: %s", err)
		} else {
			log.Printf("profile photo not found for user %s", userID)
		}
		http.Error(w, http.StatusText(http.StatusNotFound), http.StatusNotFound)
		return
	}

	w.Header().Set("Content-Type", "image/webp")
	w.WriteHeader(http.StatusOK)
	w.Write(imageBytes)
}

// GetUserProfilePhoto Retrieves the profile photo of the requested user
// @Description Retrieves the profile photo of the requested user
// @Tags Client
// @ID GetUserProfilePhoto
// @Param size query string false "Possible values: default, medium, small"
// @Success 200
// @Security RokwireAuth
// @Router /profile_photo [get]
func (h ApisHandler) GetUserProfilePhoto(claims *tokenauth.Claims, w http.ResponseWriter, r *http.Request) {
	size := getStringQueryParam(r, "size")
	var sizeType string
	if size != nil {
		if *size == "small" || *size == "medium" || *size == "default" {
			sizeType = *size
		}
	} else {
		sizeType = "default"
	}

	imageBytes, err := h.app.Services.GetProfileImage(claims.Subject, sizeType)
	if err != nil || len(imageBytes) == 0 {
		if err != nil {
			log.Printf("error on retrieve AWS image: %s", err)
		} else {
			log.Printf("profile photo not found for user %s", claims.Subject)
		}
		http.Error(w, http.StatusText(http.StatusNotFound), http.StatusNotFound)
		return
	}

	w.Header().Set("Content-Type", "image/webp")
	w.WriteHeader(http.StatusOK)
	w.Write(imageBytes)
}

// StoreProfilePhoto Stores profile photo
// @Description Stores profile photo
// @Tags Client
// @ID StoreProfilePhoto
// @Accept json
// @Success 200
// @Security RokwireAuth
// @Router /profile_photo [post]
func (h ApisHandler) StoreProfilePhoto(claims *tokenauth.Claims, w http.ResponseWriter, r *http.Request) {

	// validate file size
	r.Body = http.MaxBytesReader(w, r.Body, maxUploadSize)
	if err := r.ParseMultipartForm(maxUploadSize); err != nil {
		log.Print("File is too big\n")
		http.Error(w, "File is too big", http.StatusBadRequest)
		return
	}

	// parse and validate file and post parameters
	file, _, err := r.FormFile("fileName")
	if err != nil {
		log.Print("Invalid file\n")
		http.Error(w, "Invalid file", http.StatusBadRequest)
		return
	}
	defer file.Close()
	fileBytes, err := ioutil.ReadAll(file)
	if err != nil {
		log.Print("Invalid file\n")
		http.Error(w, "Invalid file", http.StatusBadRequest)
		return
	}

	// check file type, detectcontenttype only needs the first 512 bytes
	filetype := http.DetectContentType(fileBytes)
	switch filetype {
	case "image/jpeg", "image/jpg":
	case "image/gif", "image/png":
	default:
		log.Print("Invalid file type\n")
		http.Error(w, "Invalid file type. Expected jpeg, png or gif!", http.StatusBadRequest)
		return
	}

	err = h.app.Services.UploadProfileImage(claims.Subject, filetype, fileBytes)
	if err != nil {
		log.Printf("Error converting image: %s\n", err)
		http.Error(w, "Error converting image", http.StatusInternalServerError)
		return
	}

	w.Header().Set("Content-Type", "application/json; charset=utf-8")
	w.WriteHeader(http.StatusOK)
}

// DeleteProfilePhoto Deletes the profile photo of the user who request
// @Description Deletes the profile photo of the user who request
// @Tags Client
// @ID DeleteProfilePhoto
// @Success 200
// @Security RokwireAuth
// @Router /profile_photo [get]
func (h ApisHandler) DeleteProfilePhoto(claims *tokenauth.Claims, w http.ResponseWriter, r *http.Request) {

	err := h.app.Services.DeleteProfileImage(claims.Subject)
	if err != nil {
		if err != nil {
			log.Printf("error on delete AWS profile image: %s", err)
		}
		http.Error(w, http.StatusText(http.StatusInternalServerError), http.StatusInternalServerError)
		return
	}
	w.WriteHeader(http.StatusOK)
}

// GetStudentGuides retrieves  all student guides
// @Description Retrieves  all student guides
// @Tags Client
// @ID GetStudentGuides
// @Param ids query string false "Coma separated IDs of the desired records"
// @Accept json
// @Success 200
// @Security RokwireAuth
// @Deprecated true
// @Router /student_guides [get]
func (h ApisHandler) GetStudentGuides(claims *tokenauth.Claims, w http.ResponseWriter, r *http.Request) {
	IDs := []string{}
	IDskeys, ok := r.URL.Query()["ids"]
	if ok && len(IDskeys[0]) > 0 {
		extIDs := IDskeys[0]
		IDs = strings.Split(extIDs, ",")
	}

	resData, err := h.app.Services.GetStudentGuides(claims.AppID, claims.OrgID, IDs)
	if err != nil {
		log.Printf("Error on getting student guides by ids - %s\n", err)
		http.Error(w, err.Error(), http.StatusInternalServerError)
		return
	}

	if resData == nil {
		resData = []bson.M{}
	}

	data, err := json.Marshal(resData)
	if err != nil {
		log.Println("Error on marshal all student guides")
		http.Error(w, http.StatusText(http.StatusInternalServerError), http.StatusInternalServerError)
		return
	}

	w.Header().Set("Content-Type", "application/json; charset=utf-8")
	w.WriteHeader(http.StatusOK)
	w.Write(data)
}

// GetStudentGuide Retrieves a student guide by id
// @Description Retrieves a student guide by id
// @Tags Client
// @ID GetStudentGuide
// @Accept json
// @Produce json
// @Success 200
// @Security RokwireAuth
// @Deprecated true
// @Router /student_guides/{id} [get]
func (h ApisHandler) GetStudentGuide(claims *tokenauth.Claims, w http.ResponseWriter, r *http.Request) {
	vars := mux.Vars(r)
	guideID := vars["id"]

	resData, err := h.app.Services.GetStudentGuide(claims.AppID, claims.OrgID, guideID)
	if err != nil {
		log.Printf("Error on getting student guide id - %s\n %s", guideID, err)
		http.Error(w, err.Error(), http.StatusInternalServerError)
		return
	}

	data, err := json.Marshal(resData)
	if err != nil {
		log.Println("Error on marshal the student guide")
		http.Error(w, http.StatusText(http.StatusInternalServerError), http.StatusInternalServerError)
		return
	}

	w.Header().Set("Content-Type", "application/json; charset=utf-8")
	w.WriteHeader(http.StatusOK)
	w.Write(data)
}

// GetHealthLocations Retrieves  all health locations
// @Description Retrieves  all health locations
// @Tags Client
// @ID GetHealthLocations
// @Param ids query string false "Coma separated IDs of the desired records"
// @Accept json
// @Success 200
// @Security RokwireAuth
// @Deprecated true
// @Router /health_locations [get]
func (h ApisHandler) GetHealthLocations(claims *tokenauth.Claims, w http.ResponseWriter, r *http.Request) {
	IDs := []string{}
	IDskeys, ok := r.URL.Query()["ids"]
	if ok && len(IDskeys[0]) > 0 {
		extIDs := IDskeys[0]
		IDs = strings.Split(extIDs, ",")
	}

	resData, err := h.app.Services.GetHealthLocations(claims.AppID, claims.OrgID, IDs)
	if err != nil {
		log.Printf("Error on getting health locations by ids - %s\n", err)
		http.Error(w, err.Error(), http.StatusInternalServerError)
		return
	}

	if resData == nil {
		resData = []bson.M{}
	}

	data, err := json.Marshal(resData)
	if err != nil {
		log.Println("Error on marshal all health locations")
		http.Error(w, http.StatusText(http.StatusInternalServerError), http.StatusInternalServerError)
		return
	}

	w.Header().Set("Content-Type", "application/json; charset=utf-8")
	w.WriteHeader(http.StatusOK)
	w.Write(data)
}

// GetHealthLocation Retrieves a health location by id
// @Description Retrieves a health location by id
// @Tags Client
// @ID GetHealthLocation
// @Accept json
// @Produce json
// @Success 200
// @Security RokwireAuth
// @Deprecated true
// @Router /health_locations/{id} [get]
func (h ApisHandler) GetHealthLocation(claims *tokenauth.Claims, w http.ResponseWriter, r *http.Request) {
	vars := mux.Vars(r)
	guideID := vars["id"]

	resData, err := h.app.Services.GetHealthLocation(claims.AppID, claims.OrgID, guideID)
	if err != nil {
		log.Printf("Error on getting health location id - %s\n %s", guideID, err)
		http.Error(w, err.Error(), http.StatusInternalServerError)
		return
	}

	data, err := json.Marshal(resData)
	if err != nil {
		log.Println("Error on marshal the health location")
		http.Error(w, http.StatusText(http.StatusInternalServerError), http.StatusInternalServerError)
		return
	}

	w.Header().Set("Content-Type", "application/json; charset=utf-8")
	w.WriteHeader(http.StatusOK)
	w.Write(data)
}

// GetContentItems Retrieves  all content items. <b> The data element could be either a primitive or nested json or array.</b>
// @Description Retrieves  all content items. <b> The data element could be either a primitive or nested json or array.</b>
// @Tags Client
// @ID GetContentItems
// @Param all-apps query boolean false "It says if the data is associated with the current app or it is for all the apps within the organization. It is 'false' by default."
// @Param offset query string false "offset"
// @Param limit query string false "limit - limit the result"
// @Param order query string false "order - Possible values: asc, desc. Default: desc"
// @Param data body getContentItemsRequestBody false "Optional - body json of the all items ids that need to be filtered. NOTE: Bad/broken json will be interpreted as an empty filter and the request will be proceeded further."
// @Accept json
// @Success 200 {array} model.ContentItem
// @Security UserAuth
// @Router /content_items [get]
func (h ApisHandler) GetContentItems(claims *tokenauth.Claims, w http.ResponseWriter, r *http.Request) {
	//get all-apps param value
	allApps := false //false by defautl
	allAppsParam := r.URL.Query().Get("all-apps")
	if allAppsParam != "" {
		allApps, _ = strconv.ParseBool(allAppsParam)
	}

	var offset *int64
	offsets, ok := r.URL.Query()["offset"]
	if ok && len(offsets[0]) > 0 {
		val, err := strconv.ParseInt(offsets[0], 0, 64)
		if err == nil {
			offset = &val
		}
	}

	var limit *int64
	limits, ok := r.URL.Query()["limit"]
	if ok && len(limits[0]) > 0 {
		val, err := strconv.ParseInt(limits[0], 0, 64)
		if err == nil {
			limit = &val
		}
	}

	var order *string
	orders, ok := r.URL.Query()["order"]
	if ok && len(orders[0]) > 0 {
		order = &orders[0]
	}

	var body getContentItemsRequestBody
	bodyData, _ := ioutil.ReadAll(r.Body)
	if len(bodyData) > 0 {
		bodyErr := json.Unmarshal(bodyData, &body)
		if bodyErr != nil {
			log.Printf("Warning: bad getContentItemsRequestBody request: %s", bodyErr)
		}
	}

	resData, err := h.app.Services.GetContentItems(allApps, claims.AppID, claims.OrgID, body.IDs, body.Categories, offset, limit, order)
	if err != nil {
		log.Printf("Error on cgetting content items - %s\n", err)
		http.Error(w, err.Error(), http.StatusInternalServerError)
		return
	}

	if resData == nil {
		resData = []model.ContentItemResponse{}
	}

	data, err := json.Marshal(resData)
	if err != nil {
		log.Println("Error on marshal all content items")
		http.Error(w, http.StatusText(http.StatusInternalServerError), http.StatusInternalServerError)
		return
	}

	w.Header().Set("Content-Type", "application/json; charset=utf-8")
	w.WriteHeader(http.StatusOK)
	w.Write(data)
}

// GetContentItem Retrieves a content item by id. <b> The data element could be either a primitive or nested json or array.</b>
// @Description Retrieves a content item by id. <b> The data element could be either a primitive or nested json or array.</b>
// @Tags Client
// @ID GetContentItem
// @Param all-apps query boolean false "It says if the data is associated with the current app or it is for all the apps within the organization. It is 'false' by default."
// @Accept json
// @Produce json
// @Success 200 {object} model.ContentItem
// @Security UserAuth
// @Router /content_items/{id} [get]
func (h ApisHandler) GetContentItem(claims *tokenauth.Claims, w http.ResponseWriter, r *http.Request) {
	//get all-apps param value
	allApps := false //false by defautl
	allAppsParam := r.URL.Query().Get("all-apps")
	if allAppsParam != "" {
		allApps, _ = strconv.ParseBool(allAppsParam)
	}

	vars := mux.Vars(r)
	id := vars["id"]

	resData, err := h.app.Services.GetContentItem(allApps, claims.AppID, claims.OrgID, id)
	if err != nil {
		log.Printf("Error on getting content item id - %s\n %s", id, err)
		http.Error(w, err.Error(), http.StatusInternalServerError)
		return
	}

	data, err := json.Marshal(resData)
	if err != nil {
		log.Println("Error on marshal the content item")
		http.Error(w, http.StatusText(http.StatusInternalServerError), http.StatusInternalServerError)
		return
	}

	w.Header().Set("Content-Type", "application/json; charset=utf-8")
	w.WriteHeader(http.StatusOK)
	w.Write(data)
}

// GetContentItemsCategories Retrieves  all content item categories that have in the database
// @Description Retrieves  all content item categories that have in the database
// @Tags Client
// @ID GetContentItemsCategories
// @Param all-apps query boolean false "It says if the data is associated with the current app or it is for all the apps within the organization. It is 'false' by default."
// @Success 200
// @Security UserAuth
// @Router /content_item/categories [get]
func (h ApisHandler) GetContentItemsCategories(claims *tokenauth.Claims, w http.ResponseWriter, r *http.Request) {
	//get all-apps param value
	allApps := false //false by defautl
	allAppsParam := r.URL.Query().Get("all-apps")
	if allAppsParam != "" {
		allApps, _ = strconv.ParseBool(allAppsParam)
	}

	resData, err := h.app.Services.GetContentItemsCategories(allApps, claims.AppID, claims.OrgID)
	if err != nil {
		log.Printf("Error on getting content items - %s\n", err)
		http.Error(w, err.Error(), http.StatusInternalServerError)
		return
	}

	if resData == nil {
		resData = []string{}
	}

	data, err := json.Marshal(resData)
	if err != nil {
		log.Println("Error on marshal all content items")
		http.Error(w, http.StatusText(http.StatusInternalServerError), http.StatusInternalServerError)
		return
	}

	w.Header().Set("Content-Type", "application/json; charset=utf-8")
	w.WriteHeader(http.StatusOK)
	w.Write(data)
}

// UploadImage Uploads an image to AWS S3
// @Description Uploads an image to AWS S3
// @Tags Client
// @ID UploadImage
// @Param path body string true "path - path within the S3 bucket"
// @Param width body string false "width - width of the image to resize. If width and height are missing - then the new image will use the original size"
// @Param height body string false "height - height of the image to resize. If width and height are missing - then the new image will use the original size"
// @Param quality body string false "quality - quality of the image. Default: 100"
// @Param fileName body string false "fileName - the uploaded file name"
// @Accept multipart/form-data
// @Produce json
// @Success 200
// @Security UserAuth
// @Router /image [post]
func (h ApisHandler) UploadImage(claims *tokenauth.Claims, w http.ResponseWriter, r *http.Request) {
	// validate the image type
	path := r.PostFormValue("path")
	if len(path) == 0 {
		log.Print("Missing image path\n")
		http.Error(w, "missing 'path' form param", http.StatusBadRequest)
		return
	}

	heightParam := intPostValueFromString(r.PostFormValue("height"))
	widthParam := intPostValueFromString(r.PostFormValue("width"))
	qualityParam := intPostValueFromString(r.PostFormValue("quality"))
	imgSpec := model.ImageSpec{Height: heightParam, Width: widthParam, Quality: qualityParam}

	// validate file size
	r.Body = http.MaxBytesReader(w, r.Body, maxUploadSize)
	if err := r.ParseMultipartForm(maxUploadSize); err != nil {
		log.Print("File is too big\n")
		http.Error(w, "File is too big", http.StatusBadRequest)
		return
	}

	// parse and validate file and post parameters
	file, fileHeader, err := r.FormFile("fileName")
	if err != nil {
		log.Print("Invalid file\n")
		http.Error(w, "Invalid file", http.StatusBadRequest)
		return
	}
	defer file.Close()
	fileBytes, err := ioutil.ReadAll(file)
	if err != nil {
		log.Print("Invalid file\n")
		http.Error(w, "Invalid file", http.StatusBadRequest)
		return
	}

	// check file type, detectcontenttype only needs the first 512 bytes
	filetype := http.DetectContentType(fileBytes)
	switch filetype {
	case "image/jpeg", "image/jpg":
	case "image/gif", "image/png":
	case "image/webp":
		break
	default:
		log.Print("Invalid file type\n")
		http.Error(w, "Invalid file type", http.StatusBadRequest)
		return
	}

	// pass the file to be processed by the use case handler
	fileName := fileHeader.Filename
	objectLocation, err := h.app.Services.UploadImage(fileName, filetype, fileBytes, path, imgSpec)
	if err != nil {
		log.Printf("Error converting image: %s\n", err)
		http.Error(w, "Error converting image", http.StatusInternalServerError)
		return
	}

	jsonData, err := json.Marshal(map[string]interface{}{
		"url": objectLocation,
	})
	if err != nil {
		log.Println("Error on marshal s3 location data")
		http.Error(w, http.StatusText(http.StatusInternalServerError), http.StatusInternalServerError)
		return
	}

	w.Header().Set("Content-Type", "application/json; charset=utf-8")
	w.WriteHeader(http.StatusOK)
	w.Write(jsonData)
}

// GetTweeterPosts Retrieves Twitter tweets for the specified user id. This API is intended to be invoked with the original Twitter query params to https://api.twitter.com/2/users/%s/tweets
// @Description Retrieves Twitter tweets for the specified user id. This API is intended to be invoked with the original Twitter query params to https://api.twitter.com/2/users/%s/tweets
// @Tags Client
// @ID GetTweeterPosts
// @Param id path string true "id"
// @Produce json
// @Success 200
// @Security RokwireAuth
// @Router /twitter/users/{user_id}/tweets [get]
func (h ApisHandler) GetTweeterPosts(claims *tokenauth.Claims, w http.ResponseWriter, r *http.Request) {
	vars := mux.Vars(r)
	userID := vars["user_id"]

	if userID == "" {
		log.Printf("user_id is required query param")
		http.Error(w, "user_id is required query param", http.StatusBadRequest)
		return
	}

	twitterQueryParams := r.URL.RawQuery
	if twitterQueryParams == "" {
		log.Printf("Missing raw query params for Twitter")
		http.Error(w, "Missing raw query params for Twitter", http.StatusBadRequest)
		return
	}

	cacheControl := r.Header.Get("Cache-Control")
	force := cacheControl == "no-cache"

	resData, err := h.app.Services.GetTwitterPosts(userID, twitterQueryParams, force)
	if err != nil {
		log.Printf("Error on getting Twitter Posts: %s", err)
		http.Error(w, err.Error(), http.StatusInternalServerError)
		return
	}

	data, err := json.Marshal(resData)
	if err != nil {
		log.Printf("Error on marshal the Twitter Posts: %s", err)
		http.Error(w, http.StatusText(http.StatusInternalServerError), http.StatusInternalServerError)
		return
	}

	w.Header().Set("Content-Type", "application/json; charset=utf-8")
	w.WriteHeader(http.StatusOK)
	w.Write(data)
}

func intPostValueFromString(stringValue string) int {
	var value int
	if len(stringValue) > 0 {
		val, err := strconv.Atoi(stringValue)
		if err == nil {
			value = val
		}
	}
	return value
}

// NewApisHandler creates new rest Handler instance
func NewApisHandler(app *core.Application) ApisHandler {
	return ApisHandler{app: app}
}

// NewAdminApisHandler creates new rest Handler instance
func NewAdminApisHandler(app *core.Application) AdminApisHandler {
	return AdminApisHandler{app: app}
}
>>>>>>> e9deca72
<|MERGE_RESOLUTION|>--- conflicted
+++ resolved
@@ -1,4 +1,3 @@
-<<<<<<< HEAD
 // Copyright 2022 Board of Trustees of the University of Illinois.
 //
 // Licensed under the Apache License, Version 2.0 (the "License");
@@ -12,637 +11,6 @@
 // WITHOUT WARRANTIES OR CONDITIONS OF ANY KIND, either express or implied.
 // See the License for the specific language governing permissions and
 // limitations under the License.
-
-package rest
-
-import (
-	"content/core"
-	"content/core/model"
-	"encoding/json"
-	"io/ioutil"
-	"log"
-	"net/http"
-	"strconv"
-	"strings"
-
-	"github.com/gorilla/mux"
-	"github.com/rokwire/core-auth-library-go/tokenauth"
-	"go.mongodb.org/mongo-driver/bson"
-)
-
-const maxUploadSize = 15 * 1024 * 1024 // 15 mb
-
-//ApisHandler handles the rest APIs implementation
-type ApisHandler struct {
-	app *core.Application
-}
-
-//Version gives the service version
-// @Description Gives the service version.
-// @Tags Client
-// @ID Version
-// @Produce plain
-// @Success 200
-// @Router /version [get]
-func (h ApisHandler) Version(w http.ResponseWriter, r *http.Request) {
-	w.Write([]byte(h.app.Services.GetVersion()))
-}
-
-// GetProfilePhoto Retrieves the profile photo
-// @Description Retrieves the profile photo
-// @Tags Client
-// @ID GetProfilePhoto
-// @Param size query string false "Possible values: default, medium, small"
-// @Success 200
-// @Security RokwireAuth
-// @Router /profile_photo/{user-id} [get]
-func (h ApisHandler) GetProfilePhoto(claims *tokenauth.Claims, w http.ResponseWriter, r *http.Request) {
-	vars := mux.Vars(r)
-	userID := vars["user-id"]
-	size := getStringQueryParam(r, "size")
-	var sizeType string
-	if size != nil {
-		if *size == "small" || *size == "medium" || *size == "default" {
-			sizeType = *size
-		}
-	} else {
-		sizeType = "default"
-	}
-
-	imageBytes, err := h.app.Services.GetProfileImage(userID, sizeType)
-	if err != nil || len(imageBytes) == 0 {
-		if err != nil {
-			log.Printf("error on retrieve AWS image: %s", err)
-		} else {
-			log.Printf("profile photo not found for user %s", userID)
-		}
-		http.Error(w, http.StatusText(http.StatusNotFound), http.StatusNotFound)
-		return
-	}
-
-	w.Header().Set("Content-Type", "image/webp")
-	w.WriteHeader(http.StatusOK)
-	w.Write(imageBytes)
-}
-
-// GetUserProfilePhoto Retrieves the profile photo of the requested user
-// @Description Retrieves the profile photo of the requested user
-// @Tags Client
-// @ID GetUserProfilePhoto
-// @Param size query string false "Possible values: default, medium, small"
-// @Success 200
-// @Security RokwireAuth
-// @Router /profile_photo [get]
-func (h ApisHandler) GetUserProfilePhoto(claims *tokenauth.Claims, w http.ResponseWriter, r *http.Request) {
-	size := getStringQueryParam(r, "size")
-	var sizeType string
-	if size != nil {
-		if *size == "small" || *size == "medium" || *size == "default" {
-			sizeType = *size
-		}
-	} else {
-		sizeType = "default"
-	}
-
-	imageBytes, err := h.app.Services.GetProfileImage(claims.Subject, sizeType)
-	if err != nil || len(imageBytes) == 0 {
-		if err != nil {
-			log.Printf("error on retrieve AWS image: %s", err)
-		} else {
-			log.Printf("profile photo not found for user %s", claims.Subject)
-		}
-		http.Error(w, http.StatusText(http.StatusNotFound), http.StatusNotFound)
-		return
-	}
-
-	w.Header().Set("Content-Type", "image/webp")
-	w.WriteHeader(http.StatusOK)
-	w.Write(imageBytes)
-}
-
-// StoreProfilePhoto Stores profile photo
-// @Description Stores profile photo
-// @Tags Client
-// @ID StoreProfilePhoto
-// @Accept json
-// @Success 200
-// @Security RokwireAuth
-// @Router /profile_photo [post]
-func (h ApisHandler) StoreProfilePhoto(claims *tokenauth.Claims, w http.ResponseWriter, r *http.Request) {
-
-	// validate file size
-	r.Body = http.MaxBytesReader(w, r.Body, maxUploadSize)
-	if err := r.ParseMultipartForm(maxUploadSize); err != nil {
-		log.Print("File is too big\n")
-		http.Error(w, "File is too big", http.StatusBadRequest)
-		return
-	}
-
-	// parse and validate file and post parameters
-	file, _, err := r.FormFile("fileName")
-	if err != nil {
-		log.Print("Invalid file\n")
-		http.Error(w, "Invalid file", http.StatusBadRequest)
-		return
-	}
-	defer file.Close()
-	fileBytes, err := ioutil.ReadAll(file)
-	if err != nil {
-		log.Print("Invalid file\n")
-		http.Error(w, "Invalid file", http.StatusBadRequest)
-		return
-	}
-
-	// check file type, detectcontenttype only needs the first 512 bytes
-	filetype := http.DetectContentType(fileBytes)
-	switch filetype {
-	case "image/jpeg", "image/jpg":
-	case "image/gif", "image/png":
-	default:
-		log.Print("Invalid file type\n")
-		http.Error(w, "Invalid file type. Expected jpeg, png or gif!", http.StatusBadRequest)
-		return
-	}
-
-	err = h.app.Services.UploadProfileImage(claims.Subject, filetype, fileBytes)
-	if err != nil {
-		log.Printf("Error converting image: %s\n", err)
-		http.Error(w, "Error converting image", http.StatusInternalServerError)
-		return
-	}
-
-	w.Header().Set("Content-Type", "application/json; charset=utf-8")
-	w.WriteHeader(http.StatusOK)
-}
-
-// DeleteProfilePhoto Deletes the profile photo of the user who request
-// @Description Deletes the profile photo of the user who request
-// @Tags Client
-// @ID DeleteProfilePhoto
-// @Success 200
-// @Security RokwireAuth
-// @Router /profile_photo [get]
-func (h ApisHandler) DeleteProfilePhoto(claims *tokenauth.Claims, w http.ResponseWriter, r *http.Request) {
-
-	err := h.app.Services.DeleteProfileImage(claims.Subject)
-	if err != nil {
-		if err != nil {
-			log.Printf("error on delete AWS profile image: %s", err)
-		}
-		http.Error(w, http.StatusText(http.StatusInternalServerError), http.StatusInternalServerError)
-		return
-	}
-	w.WriteHeader(http.StatusOK)
-}
-
-// GetStudentGuides retrieves  all student guides
-// @Description Retrieves  all student guides
-// @Tags Client
-// @ID GetStudentGuides
-// @Param ids query string false "Coma separated IDs of the desired records"
-// @Accept json
-// @Success 200
-// @Security RokwireAuth
-// @Router /student_guides [get]
-func (h ApisHandler) GetStudentGuides(w http.ResponseWriter, r *http.Request) {
-	IDs := []string{}
-	IDskeys, ok := r.URL.Query()["ids"]
-	if ok && len(IDskeys[0]) > 0 {
-		extIDs := IDskeys[0]
-		IDs = strings.Split(extIDs, ",")
-	}
-
-	resData, err := h.app.Services.GetStudentGuides(IDs)
-	if err != nil {
-		log.Printf("Error on getting student guides by ids - %s\n", err)
-		http.Error(w, err.Error(), http.StatusInternalServerError)
-		return
-	}
-
-	if resData == nil {
-		resData = []bson.M{}
-	}
-
-	data, err := json.Marshal(resData)
-	if err != nil {
-		log.Println("Error on marshal all student guides")
-		http.Error(w, http.StatusText(http.StatusInternalServerError), http.StatusInternalServerError)
-		return
-	}
-
-	w.Header().Set("Content-Type", "application/json; charset=utf-8")
-	w.WriteHeader(http.StatusOK)
-	w.Write(data)
-}
-
-// GetStudentGuide Retrieves a student guide by id
-// @Description Retrieves a student guide by id
-// @Tags Client
-// @ID GetStudentGuide
-// @Accept json
-// @Produce json
-// @Success 200
-// @Security RokwireAuth
-// @Router /student_guides/{id} [get]
-func (h ApisHandler) GetStudentGuide(w http.ResponseWriter, r *http.Request) {
-	vars := mux.Vars(r)
-	guideID := vars["id"]
-
-	resData, err := h.app.Services.GetStudentGuide(guideID)
-	if err != nil {
-		log.Printf("Error on getting student guide id - %s\n %s", guideID, err)
-		http.Error(w, err.Error(), http.StatusInternalServerError)
-		return
-	}
-
-	data, err := json.Marshal(resData)
-	if err != nil {
-		log.Println("Error on marshal the student guide")
-		http.Error(w, http.StatusText(http.StatusInternalServerError), http.StatusInternalServerError)
-		return
-	}
-
-	w.Header().Set("Content-Type", "application/json; charset=utf-8")
-	w.WriteHeader(http.StatusOK)
-	w.Write(data)
-}
-
-// GetHealthLocations Retrieves  all health locations
-// @Description Retrieves  all health locations
-// @Tags Client
-// @ID GetHealthLocations
-// @Param ids query string false "Coma separated IDs of the desired records"
-// @Accept json
-// @Success 200
-// @Security RokwireAuth
-// @Router /health_locations [get]
-func (h ApisHandler) GetHealthLocations(w http.ResponseWriter, r *http.Request) {
-	IDs := []string{}
-	IDskeys, ok := r.URL.Query()["ids"]
-	if ok && len(IDskeys[0]) > 0 {
-		extIDs := IDskeys[0]
-		IDs = strings.Split(extIDs, ",")
-	}
-
-	resData, err := h.app.Services.GetHealthLocations(IDs)
-	if err != nil {
-		log.Printf("Error on getting health locations by ids - %s\n", err)
-		http.Error(w, err.Error(), http.StatusInternalServerError)
-		return
-	}
-
-	if resData == nil {
-		resData = []bson.M{}
-	}
-
-	data, err := json.Marshal(resData)
-	if err != nil {
-		log.Println("Error on marshal all health locations")
-		http.Error(w, http.StatusText(http.StatusInternalServerError), http.StatusInternalServerError)
-		return
-	}
-
-	w.Header().Set("Content-Type", "application/json; charset=utf-8")
-	w.WriteHeader(http.StatusOK)
-	w.Write(data)
-}
-
-// GetHealthLocation Retrieves a health location by id
-// @Description Retrieves a health location by id
-// @Tags Client
-// @ID GetHealthLocation
-// @Accept json
-// @Produce json
-// @Success 200
-// @Security RokwireAuth
-// @Router /health_locations/{id} [get]
-func (h ApisHandler) GetHealthLocation(w http.ResponseWriter, r *http.Request) {
-	vars := mux.Vars(r)
-	guideID := vars["id"]
-
-	resData, err := h.app.Services.GetHealthLocation(guideID)
-	if err != nil {
-		log.Printf("Error on getting health location id - %s\n %s", guideID, err)
-		http.Error(w, err.Error(), http.StatusInternalServerError)
-		return
-	}
-
-	data, err := json.Marshal(resData)
-	if err != nil {
-		log.Println("Error on marshal the health location")
-		http.Error(w, http.StatusText(http.StatusInternalServerError), http.StatusInternalServerError)
-		return
-	}
-
-	w.Header().Set("Content-Type", "application/json; charset=utf-8")
-	w.WriteHeader(http.StatusOK)
-	w.Write(data)
-}
-
-// GetContentItems Retrieves  all content items. <b> The data element could be either a primitive or nested json or array.</b>
-// @Description Retrieves  all content items. <b> The data element could be either a primitive or nested json or array.</b>
-// @Tags Client
-// @ID GetContentItems
-// @Param offset query string false "offset"
-// @Param limit query string false "limit - limit the result"
-// @Param order query string false "order - Possible values: asc, desc. Default: desc"
-// @Param data body getContentItemsRequestBody false "Optional - body json of the all items ids that need to be filtered. NOTE: Bad/broken json will be interpreted as an empty filter and the request will be proceeded further."
-// @Accept json
-// @Success 200 {array} model.ContentItem
-// @Security UserAuth
-// @Router /content_items [get]
-func (h ApisHandler) GetContentItems(w http.ResponseWriter, r *http.Request) {
-	var offset *int64
-	offsets, ok := r.URL.Query()["offset"]
-	if ok && len(offsets[0]) > 0 {
-		val, err := strconv.ParseInt(offsets[0], 0, 64)
-		if err == nil {
-			offset = &val
-		}
-	}
-
-	var limit *int64
-	limits, ok := r.URL.Query()["limit"]
-	if ok && len(limits[0]) > 0 {
-		val, err := strconv.ParseInt(limits[0], 0, 64)
-		if err == nil {
-			limit = &val
-		}
-	}
-
-	var order *string
-	orders, ok := r.URL.Query()["order"]
-	if ok && len(orders[0]) > 0 {
-		order = &orders[0]
-	}
-
-	var body getContentItemsRequestBody
-	bodyData, _ := ioutil.ReadAll(r.Body)
-	if len(bodyData) > 0 {
-		bodyErr := json.Unmarshal(bodyData, &body)
-		if bodyErr != nil {
-			log.Printf("Warning: bad getContentItemsRequestBody request: %s", bodyErr)
-		}
-	}
-
-	resData, err := h.app.Services.GetContentItems(body.IDs, body.Categories, offset, limit, order)
-	if err != nil {
-		log.Printf("Error on cgetting content items - %s\n", err)
-		http.Error(w, err.Error(), http.StatusInternalServerError)
-		return
-	}
-
-	if resData == nil {
-		resData = []model.ContentItemResponse{}
-	}
-
-	data, err := json.Marshal(resData)
-	if err != nil {
-		log.Println("Error on marshal all content items")
-		http.Error(w, http.StatusText(http.StatusInternalServerError), http.StatusInternalServerError)
-		return
-	}
-
-	w.Header().Set("Content-Type", "application/json; charset=utf-8")
-	w.WriteHeader(http.StatusOK)
-	w.Write(data)
-}
-
-// GetContentItem Retrieves a content item by id. <b> The data element could be either a primitive or nested json or array.</b>
-// @Description Retrieves a content item by id. <b> The data element could be either a primitive or nested json or array.</b>
-// @Tags Client
-// @ID GetContentItem
-// @Accept json
-// @Produce json
-// @Success 200 {object} model.ContentItem
-// @Security UserAuth
-// @Router /content_items/{id} [get]
-func (h ApisHandler) GetContentItem(w http.ResponseWriter, r *http.Request) {
-	vars := mux.Vars(r)
-	id := vars["id"]
-
-	resData, err := h.app.Services.GetContentItem(id)
-	if err != nil {
-		log.Printf("Error on getting content item id - %s\n %s", id, err)
-		http.Error(w, err.Error(), http.StatusInternalServerError)
-		return
-	}
-
-	data, err := json.Marshal(resData)
-	if err != nil {
-		log.Println("Error on marshal the content item")
-		http.Error(w, http.StatusText(http.StatusInternalServerError), http.StatusInternalServerError)
-		return
-	}
-
-	w.Header().Set("Content-Type", "application/json; charset=utf-8")
-	w.WriteHeader(http.StatusOK)
-	w.Write(data)
-}
-
-// GetContentItemsCategories Retrieves  all content item categories that have in the database
-// @Description Retrieves  all content item categories that have in the database
-// @Tags Client
-// @ID GetContentItemsCategories
-// @Success 200
-// @Security UserAuth
-// @Router /content_item/categories [get]
-func (h ApisHandler) GetContentItemsCategories(w http.ResponseWriter, r *http.Request) {
-	resData, err := h.app.Services.GetContentItemsCategories()
-	if err != nil {
-		log.Printf("Error on cgetting content items - %s\n", err)
-		http.Error(w, err.Error(), http.StatusInternalServerError)
-		return
-	}
-
-	if resData == nil {
-		resData = []string{}
-	}
-
-	data, err := json.Marshal(resData)
-	if err != nil {
-		log.Println("Error on marshal all content items")
-		http.Error(w, http.StatusText(http.StatusInternalServerError), http.StatusInternalServerError)
-		return
-	}
-
-	w.Header().Set("Content-Type", "application/json; charset=utf-8")
-	w.WriteHeader(http.StatusOK)
-	w.Write(data)
-}
-
-// UploadImage Uploads an image to AWS S3
-// @Description Uploads an image to AWS S3
-// @Tags Client
-// @ID UploadImage
-// @Param path body string true "path - path within the S3 bucket"
-// @Param width body string false "width - width of the image to resize. If width and height are missing - then the new image will use the original size"
-// @Param height body string false "height - height of the image to resize. If width and height are missing - then the new image will use the original size"
-// @Param quality body string false "quality - quality of the image. Default: 100"
-// @Param fileName body string false "fileName - the uploaded file name"
-// @Accept multipart/form-data
-// @Produce json
-// @Success 200
-// @Security UserAuth
-// @Router /image [post]
-func (h ApisHandler) UploadImage(w http.ResponseWriter, r *http.Request) {
-	// validate the image type
-	path := r.PostFormValue("path")
-	if len(path) == 0 {
-		log.Print("Missing image path\n")
-		http.Error(w, "missing 'path' form param", http.StatusBadRequest)
-		return
-	}
-
-	heightParam := intPostValueFromString(r.PostFormValue("height"))
-	widthParam := intPostValueFromString(r.PostFormValue("width"))
-	qualityParam := intPostValueFromString(r.PostFormValue("quality"))
-	imgSpec := model.ImageSpec{Height: heightParam, Width: widthParam, Quality: qualityParam}
-
-	// validate file size
-	r.Body = http.MaxBytesReader(w, r.Body, maxUploadSize)
-	if err := r.ParseMultipartForm(maxUploadSize); err != nil {
-		log.Print("File is too big\n")
-		http.Error(w, "File is too big", http.StatusBadRequest)
-		return
-	}
-
-	// parse and validate file and post parameters
-	file, fileHeader, err := r.FormFile("fileName")
-	if err != nil {
-		log.Print("Invalid file\n")
-		http.Error(w, "Invalid file", http.StatusBadRequest)
-		return
-	}
-	defer file.Close()
-	fileBytes, err := ioutil.ReadAll(file)
-	if err != nil {
-		log.Print("Invalid file\n")
-		http.Error(w, "Invalid file", http.StatusBadRequest)
-		return
-	}
-
-	// check file type, detectcontenttype only needs the first 512 bytes
-	filetype := http.DetectContentType(fileBytes)
-	switch filetype {
-	case "image/jpeg", "image/jpg":
-	case "image/gif", "image/png":
-	case "image/webp":
-		break
-	default:
-		log.Print("Invalid file type\n")
-		http.Error(w, "Invalid file type", http.StatusBadRequest)
-		return
-	}
-
-	// pass the file to be processed by the use case handler
-	fileName := fileHeader.Filename
-	objectLocation, err := h.app.Services.UploadImage(fileName, filetype, fileBytes, path, imgSpec)
-	if err != nil {
-		log.Printf("Error converting image: %s\n", err)
-		http.Error(w, "Error converting image", http.StatusInternalServerError)
-		return
-	}
-
-	jsonData, err := json.Marshal(map[string]interface{}{
-		"url": objectLocation,
-	})
-	if err != nil {
-		log.Println("Error on marshal s3 location data")
-		http.Error(w, http.StatusText(http.StatusInternalServerError), http.StatusInternalServerError)
-		return
-	}
-
-	w.Header().Set("Content-Type", "application/json; charset=utf-8")
-	w.WriteHeader(http.StatusOK)
-	w.Write(jsonData)
-}
-
-// GetTweeterPosts Retrieves Twitter tweets for the specified user id. This API is intended to be invoked with the original Twitter query params to https://api.twitter.com/2/users/%s/tweets
-// @Description Retrieves Twitter tweets for the specified user id. This API is intended to be invoked with the original Twitter query params to https://api.twitter.com/2/users/%s/tweets
-// @Tags Client
-// @ID GetTweeterPosts
-// @Param id path string true "id"
-// @Produce json
-// @Success 200
-// @Security RokwireAuth
-// @Router /twitter/users/{user_id}/tweets [get]
-func (h ApisHandler) GetTweeterPosts(w http.ResponseWriter, r *http.Request) {
-	vars := mux.Vars(r)
-	userID := vars["user_id"]
-
-	if userID == "" {
-		log.Printf("user_id is required query param")
-		http.Error(w, "user_id is required query param", http.StatusBadRequest)
-		return
-	}
-
-	twitterQueryParams := r.URL.RawQuery
-	if twitterQueryParams == "" {
-		log.Printf("Missing raw query params for Twitter")
-		http.Error(w, "Missing raw query params for Twitter", http.StatusBadRequest)
-		return
-	}
-
-	cacheControl := r.Header.Get("Cache-Control")
-	force := cacheControl == "no-cache"
-
-	resData, err := h.app.Services.GetTwitterPosts(userID, twitterQueryParams, force)
-	if err != nil {
-		log.Printf("Error on getting Twitter Posts: %s", err)
-		http.Error(w, err.Error(), http.StatusInternalServerError)
-		return
-	}
-
-	data, err := json.Marshal(resData)
-	if err != nil {
-		log.Printf("Error on marshal the Twitter Posts: %s", err)
-		http.Error(w, http.StatusText(http.StatusInternalServerError), http.StatusInternalServerError)
-		return
-	}
-
-	w.Header().Set("Content-Type", "application/json; charset=utf-8")
-	w.WriteHeader(http.StatusOK)
-	w.Write(data)
-}
-
-func intPostValueFromString(stringValue string) int {
-	var value int
-	if len(stringValue) > 0 {
-		val, err := strconv.Atoi(stringValue)
-		if err == nil {
-			value = val
-		}
-	}
-	return value
-}
-
-// NewApisHandler creates new rest Handler instance
-func NewApisHandler(app *core.Application) ApisHandler {
-	return ApisHandler{app: app}
-}
-
-// NewAdminApisHandler creates new rest Handler instance
-func NewAdminApisHandler(app *core.Application) AdminApisHandler {
-	return AdminApisHandler{app: app}
-}
-=======
-/*
- *   Copyright (c) 2020 Board of Trustees of the University of Illinois.
- *   All rights reserved.
-
- *   Licensed under the Apache License, Version 2.0 (the "License");
- *   you may not use this file except in compliance with the License.
- *   You may obtain a copy of the License at
-
- *   http://www.apache.org/licenses/LICENSE-2.0
-
- *   Unless required by applicable law or agreed to in writing, software
- *   distributed under the License is distributed on an "AS IS" BASIS,
- *   WITHOUT WARRANTIES OR CONDITIONS OF ANY KIND, either express or implied.
- *   See the License for the specific language governing permissions and
- *   limitations under the License.
- */
 
 package rest
 
@@ -1284,5 +652,4 @@
 // NewAdminApisHandler creates new rest Handler instance
 func NewAdminApisHandler(app *core.Application) AdminApisHandler {
 	return AdminApisHandler{app: app}
-}
->>>>>>> e9deca72
+}