--- conflicted
+++ resolved
@@ -27,11 +27,7 @@
 	"strings"
 
 	"github.com/gorilla/mux"
-<<<<<<< HEAD
 	"github.com/rokwire/core-auth-library-go/v3/tokenauth"
-=======
-	"github.com/rokwire/core-auth-library-go/v2/tokenauth"
->>>>>>> cc425a00
 	"go.mongodb.org/mongo-driver/bson"
 
 	"github.com/gabriel-vasile/mimetype"
@@ -263,10 +259,6 @@
 	w.Write([]byte("Success"))
 }
 
-<<<<<<< HEAD
-// GetVoiceRecord gets the user voice record
-func (h ApisHandler) GetVoiceRecord(claims *tokenauth.Claims, w http.ResponseWriter, r *http.Request) {
-=======
 // GetVoiceRecord gets a voice record by user ID
 func (h ApisHandler) GetVoiceRecord(claims *tokenauth.Claims, w http.ResponseWriter, r *http.Request) {
 	vars := mux.Vars(r)
@@ -290,7 +282,6 @@
 
 // GetUserVoiceRecord gets the user voice record
 func (h ApisHandler) GetUserVoiceRecord(claims *tokenauth.Claims, w http.ResponseWriter, r *http.Request) {
->>>>>>> cc425a00
 
 	fileBytes, err := h.app.Services.GetVoiceRecord(claims.Subject)
 	if err != nil || len(fileBytes) == 0 {
