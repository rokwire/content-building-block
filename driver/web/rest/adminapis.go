<<<<<<< HEAD
// Copyright 2022 Board of Trustees of the University of Illinois.
//
// Licensed under the Apache License, Version 2.0 (the "License");
// you may not use this file except in compliance with the License.
// You may obtain a copy of the License at
//
//     http://www.apache.org/licenses/LICENSE-2.0
//
// Unless required by applicable law or agreed to in writing, software
// distributed under the License is distributed on an "AS IS" BASIS,
// WITHOUT WARRANTIES OR CONDITIONS OF ANY KIND, either express or implied.
// See the License for the specific language governing permissions and
// limitations under the License.

package rest

import (
	"content/core"
	"content/core/model"
	"encoding/json"
	"io/ioutil"
	"log"
	"net/http"
	"strconv"
	"strings"

	"github.com/gorilla/mux"
	"go.mongodb.org/mongo-driver/bson"
)

//AdminApisHandler handles the rest Admin APIs implementation
type AdminApisHandler struct {
	app *core.Application
}

// GetStudentGuides Retrieves  all student guides
// @Description Retrieves  all student guides
// @Param ids query string false "Coma separated IDs of the desired records"
// @Tags Admin
// @ID AdminGetStudentGuides
// @Accept json
// @Success 200
// @Security AdminUserAuth
// @Router /admin/student_guides [get]
func (h AdminApisHandler) GetStudentGuides(w http.ResponseWriter, r *http.Request) {

	IDs := []string{}
	IDskeys, ok := r.URL.Query()["ids"]
	if ok && len(IDskeys[0]) > 0 {
		extIDs := IDskeys[0]
		IDs = strings.Split(extIDs, ",")
	}

	resData, err := h.app.Services.GetStudentGuides(IDs)
	if err != nil {
		log.Printf("Error on getting guide items by id - %s\n", err)
		http.Error(w, err.Error(), http.StatusInternalServerError)
		return
	}

	if resData == nil {
		resData = []bson.M{}
	}

	data, err := json.Marshal(resData)
	if err != nil {
		log.Println("Error on marshal all student guides")
		http.Error(w, http.StatusText(http.StatusInternalServerError), http.StatusInternalServerError)
		return
	}

	w.Header().Set("Content-Type", "application/json; charset=utf-8")
	w.WriteHeader(http.StatusOK)
	w.Write(data)
}

// GetStudentGuide Retrieves a student guide by id
// @Description Retrieves  all items
// @Tags Admin
// @ID AdminGetStudentGuide
// @Accept json
// @Produce json
// @Success 200
// @Security AdminUserAuth
// @Router /admin/student_guides/{id} [get]
func (h AdminApisHandler) GetStudentGuide(w http.ResponseWriter, r *http.Request) {
	vars := mux.Vars(r)
	guideID := vars["id"]

	resData, err := h.app.Services.GetStudentGuide(guideID)
	if err != nil {
		log.Printf("Error on getting student guide id - %s\n %s", guideID, err)
		http.Error(w, err.Error(), http.StatusInternalServerError)
		return
	}

	data, err := json.Marshal(resData)
	if err != nil {
		log.Println("Error on marshal the student guide")
		http.Error(w, http.StatusText(http.StatusInternalServerError), http.StatusInternalServerError)
		return
	}

	w.Header().Set("Content-Type", "application/json; charset=utf-8")
	w.WriteHeader(http.StatusOK)
	w.Write(data)
}

// UpdateStudentGuide Updates a student guide with the specified id
// @Description Updates a student guide with the specified id
// @Tags Admin
// @ID AdminUpdateStudentGuide
// @Accept json
// @Produce json
// @Success 200
// @Security AdminUserAuth
// @Router /admin/student_guides/{id} [put]
func (h AdminApisHandler) UpdateStudentGuide(w http.ResponseWriter, r *http.Request) {
	vars := mux.Vars(r)
	guideID := vars["id"]

	data, err := ioutil.ReadAll(r.Body)
	if err != nil {
		log.Printf("Error on marshal create a student guide - %s\n", err.Error())
		http.Error(w, http.StatusText(http.StatusBadRequest), http.StatusBadRequest)
		return
	}

	var item bson.M
	err = json.Unmarshal(data, &item)
	if err != nil {
		log.Printf("Error on unmarshal the create student guide request data - %s\n", err.Error())
		http.Error(w, err.Error(), http.StatusBadRequest)
		return
	}

	resData, err := h.app.Services.UpdateStudentGuide(guideID, item)
	if err != nil {
		log.Printf("Error on updating student guide with id - %s\n %s", guideID, err)
		http.Error(w, err.Error(), http.StatusInternalServerError)
		return
	}

	jsonData, err := json.Marshal(resData)
	if err != nil {
		log.Println("Error on marshal the updated student guide")
		http.Error(w, http.StatusText(http.StatusInternalServerError), http.StatusInternalServerError)
		return
	}

	w.Header().Set("Content-Type", "application/json; charset=utf-8")
	w.WriteHeader(http.StatusOK)
	w.Write(jsonData)
}

// CreateStudentGuide Creates a student guide item
// @Description Creates a student guide item
// @Tags Admin
// @ID AdminCreateStudentGuide
// @Accept json
// @Success 200
// @Security AdminUserAuth
// @Router /admin/student_guides [post]
func (h AdminApisHandler) CreateStudentGuide(w http.ResponseWriter, r *http.Request) {

	data, err := ioutil.ReadAll(r.Body)
	if err != nil {
		log.Printf("Error on marshal create a student guide - %s\n", err.Error())
		http.Error(w, http.StatusText(http.StatusBadRequest), http.StatusBadRequest)
		return
	}

	var item bson.M
	err = json.Unmarshal(data, &item)
	if err != nil {
		log.Printf("Error on unmarshal the create student guide request data - %s\n", err.Error())
		http.Error(w, err.Error(), http.StatusBadRequest)
		return
	}

	createdItem, err := h.app.Services.CreateStudentGuide(item)
	if err != nil {
		log.Printf("Error on creating student guide: %s\n", err)
		http.Error(w, err.Error(), http.StatusInternalServerError)
		return
	}

	jsonData, err := json.Marshal(createdItem)
	if err != nil {
		log.Println("Error on marshal the new item")
		http.Error(w, http.StatusText(http.StatusInternalServerError), http.StatusInternalServerError)
		return
	}

	w.Header().Set("Content-Type", "application/json; charset=utf-8")
	w.WriteHeader(http.StatusOK)
	w.Write(jsonData)
}

// DeleteStudentGuide Deletes a student guide item with the specified id
// @Description Deletes a student guide item with the specified id
// @Tags Admin
// @ID AdminDeleteStudentGuide
// @Success 200
// @Security AdminUserAuth
// @Router /admin/student_guides/{id} [delete]
func (h AdminApisHandler) DeleteStudentGuide(w http.ResponseWriter, r *http.Request) {
	vars := mux.Vars(r)
	guideID := vars["id"]

	err := h.app.Services.DeleteStudentGuide(guideID)
	if err != nil {
		log.Printf("Error on deleting student guide with id - %s\n %s", guideID, err)
		http.Error(w, err.Error(), http.StatusInternalServerError)
		return
	}

	w.Header().Set("Content-Type", "application/json; charset=utf-8")
	w.WriteHeader(http.StatusOK)
}

// GetHealthLocations Retrieves  all health locations
// @Description Retrieves  all health locations
// @Param ids query string false "Coma separated IDs of the desired records"
// @Tags Admin
// @ID AdminGetHealthLocations
// @Accept json
// @Success 200
// @Security AdminUserAuth
// @Router /admin/health_locations [get]
func (h AdminApisHandler) GetHealthLocations(w http.ResponseWriter, r *http.Request) {

	IDs := []string{}
	IDskeys, ok := r.URL.Query()["ids"]
	if ok && len(IDskeys[0]) > 0 {
		extIDs := IDskeys[0]
		IDs = strings.Split(extIDs, ",")
	}

	resData, err := h.app.Services.GetHealthLocations(IDs)
	if err != nil {
		log.Printf("Error on health location items by id - %s\n", err)
		http.Error(w, err.Error(), http.StatusInternalServerError)
		return
	}

	if resData == nil {
		resData = []bson.M{}
	}

	data, err := json.Marshal(resData)
	if err != nil {
		log.Println("Error on marshal all health locations")
		http.Error(w, http.StatusText(http.StatusInternalServerError), http.StatusInternalServerError)
		return
	}

	w.Header().Set("Content-Type", "application/json; charset=utf-8")
	w.WriteHeader(http.StatusOK)
	w.Write(data)
}

// GetHealthLocation Retrieves a health location by id
// @Description Retrieves a health location by id
// @Tags Admin
// @ID AdminGetHealthLocation
// @Accept json
// @Produce json
// @Success 200
// @Security AdminUserAuth
// @Router /admin/health_locations/{id} [get]
func (h AdminApisHandler) GetHealthLocation(w http.ResponseWriter, r *http.Request) {
	vars := mux.Vars(r)
	locationID := vars["id"]

	resData, err := h.app.Services.GetHealthLocation(locationID)
	if err != nil {
		log.Printf("Error on getting health location id - %s\n %s", locationID, err)
		http.Error(w, err.Error(), http.StatusInternalServerError)
		return
	}

	data, err := json.Marshal(resData)
	if err != nil {
		log.Println("Error on marshal the health location")
		http.Error(w, http.StatusText(http.StatusInternalServerError), http.StatusInternalServerError)
		return
	}

	w.Header().Set("Content-Type", "application/json; charset=utf-8")
	w.WriteHeader(http.StatusOK)
	w.Write(data)
}

// UpdateHealthLocation Updates a health location with the specified id
// @Description Updates a health location with the specified id
// @Tags Admin
// @ID AdminUpdateHealthLocation
// @Accept json
// @Produce json
// @Success 200
// @Security AdminUserAuth
// @Router /admin/health_locations/{id} [put]
func (h AdminApisHandler) UpdateHealthLocation(w http.ResponseWriter, r *http.Request) {
	vars := mux.Vars(r)
	locationID := vars["id"]

	data, err := ioutil.ReadAll(r.Body)
	if err != nil {
		log.Printf("Error on marshal create a health location - %s\n", err.Error())
		http.Error(w, http.StatusText(http.StatusBadRequest), http.StatusBadRequest)
		return
	}

	var item bson.M
	err = json.Unmarshal(data, &item)
	if err != nil {
		log.Printf("Error on unmarshal the create health location request data - %s\n", err.Error())
		http.Error(w, err.Error(), http.StatusBadRequest)
		return
	}

	resData, err := h.app.Services.UpdateHealthLocation(locationID, item)
	if err != nil {
		log.Printf("Error on updating health location with id - %s\n %s", locationID, err)
		http.Error(w, err.Error(), http.StatusInternalServerError)
		return
	}

	jsonData, err := json.Marshal(resData)
	if err != nil {
		log.Println("Error on marshal the updated health location")
		http.Error(w, http.StatusText(http.StatusInternalServerError), http.StatusInternalServerError)
		return
	}

	w.Header().Set("Content-Type", "application/json; charset=utf-8")
	w.WriteHeader(http.StatusOK)
	w.Write(jsonData)
}

// CreateHealthLocation Create a new health location
// @Description Create a new health location
// @Tags Admin
// @ID AdminCreateHealthLocation
// @Accept json
// @Success 200
// @Security AdminUserAuth
// @Router /admin/health_locations [post]
func (h AdminApisHandler) CreateHealthLocation(w http.ResponseWriter, r *http.Request) {

	data, err := ioutil.ReadAll(r.Body)
	if err != nil {
		log.Printf("Error on marshal create a health location - %s\n", err.Error())
		http.Error(w, http.StatusText(http.StatusBadRequest), http.StatusBadRequest)
		return
	}

	var item bson.M
	err = json.Unmarshal(data, &item)
	if err != nil {
		log.Printf("Error on unmarshal the create health location request data - %s\n", err.Error())
		http.Error(w, err.Error(), http.StatusBadRequest)
		return
	}

	createdItem, err := h.app.Services.CreateHealthLocation(item)
	if err != nil {
		log.Printf("Error on creating health location: %s\n", err)
		http.Error(w, err.Error(), http.StatusInternalServerError)
		return
	}

	jsonData, err := json.Marshal(createdItem)
	if err != nil {
		log.Println("Error on marshal the new item")
		http.Error(w, http.StatusText(http.StatusInternalServerError), http.StatusInternalServerError)
		return
	}

	w.Header().Set("Content-Type", "application/json; charset=utf-8")
	w.WriteHeader(http.StatusOK)
	w.Write(jsonData)
}

// DeleteHealthLocation Deletes a health location with the specified id
// @Description Deletes a health location with the specified id
// @Tags Admin
// @ID AdminDeleteHealthLocation
// @Success 200
// @Security AdminUserAuth
// @Router /admin/health_location/{id} [delete]
func (h AdminApisHandler) DeleteHealthLocation(w http.ResponseWriter, r *http.Request) {
	vars := mux.Vars(r)
	locationID := vars["id"]

	err := h.app.Services.DeleteHealthLocation(locationID)
	if err != nil {
		log.Printf("Error on deleting health location with id - %s\n %s", locationID, err)
		http.Error(w, err.Error(), http.StatusInternalServerError)
		return
	}

	w.Header().Set("Content-Type", "application/json; charset=utf-8")
	w.WriteHeader(http.StatusOK)
}

// uploadImageResponse wrapper
type uploadImageResponse struct {
	URL string `json:"url"`
} // @name uploadImageResponse

// UploadImage Uploads an image to AWS S3
// @Description Uploads an image to AWS S3
// @Tags Admin
// @ID AdminUploadImage
// @Param path body string true "path - path within the S3 bucket"
// @Param width body string false "width - width of the image to resize. If width and height are missing - then the new image will use the original size"
// @Param height body string false "height - height of the image to resize. If width and height are missing - then the new image will use the original size"
// @Param quality body string false "quality - quality of the image. Default: 90"
// @Param fileName body string false "fileName - the uploaded file name"
// @Accept multipart/form-data
// @Produce json
// @Success 200 {object} uploadImageResponse
// @Security AdminUserAuth
// @Router /admin/image [post]
func (h AdminApisHandler) UploadImage(w http.ResponseWriter, r *http.Request) {
	//validate the image type
	path := r.PostFormValue("path")
	if len(path) <= 0 {
		log.Print("Missing image path\n")
		http.Error(w, "missing 'path' form param", http.StatusBadRequest)
		return
	}

	heightParam := intPostValueFromString(r.PostFormValue("height"))
	widthParam := intPostValueFromString(r.PostFormValue("width"))
	qualityParam := intPostValueFromString(r.PostFormValue("quality"))
	imgSpec := model.ImageSpec{Height: heightParam, Width: widthParam, Quality: qualityParam}

	// validate file size
	r.Body = http.MaxBytesReader(w, r.Body, maxUploadSize)
	if err := r.ParseMultipartForm(maxUploadSize); err != nil {
		log.Print("File is too big\n")
		http.Error(w, "File is too big", http.StatusBadRequest)
		return
	}

	// parse and validate file and post parameters
	file, fileHeader, err := r.FormFile("fileName")
	if err != nil {
		log.Print("Invalid file\n")
		http.Error(w, "Invalid file", http.StatusBadRequest)
		return
	}
	defer file.Close()
	fileBytes, err := ioutil.ReadAll(file)
	if err != nil {
		log.Print("Invalid file\n")
		http.Error(w, "Invalid file", http.StatusBadRequest)
		return
	}

	// check file type, detectcontenttype only needs the first 512 bytes
	filetype := http.DetectContentType(fileBytes)
	switch filetype {
	case "image/jpeg", "image/jpg":
	case "image/gif", "image/png":
	case "image/webp":
		break
	default:
		log.Print("Invalid file type\n")
		http.Error(w, "Invalid file type", http.StatusBadRequest)
		return
	}

	// pass the file to be processed by the use case handler
	fileName := fileHeader.Filename
	url, err := h.app.Services.UploadImage(fileName, filetype, fileBytes, path, imgSpec)
	if err != nil {
		log.Printf("Error converting image: %s\n", err)
		http.Error(w, "Error converting image", http.StatusInternalServerError)
		return
	}

	jsonData := map[string]string{"url": *url}
	jsonBynaryData, err := json.Marshal(jsonData)
	if err != nil {
		log.Println("Error on marshal s3 location data")
		http.Error(w, http.StatusText(http.StatusInternalServerError), http.StatusInternalServerError)
		return
	}

	w.Header().Set("Content-Type", "application/json; charset=utf-8")
	w.WriteHeader(http.StatusOK)
	w.Write(jsonBynaryData)
}

type getContentItemsRequestBody struct {
	IDs        []string `json:"ids,omitempty"`        // List of IDs for the filter. Optional and may be null or missing.
	Categories []string `json:"categories,omitempty"` // List of Categories for the filter. Optional and may be null or missing.
} // @name getContentItemsRequestBody

// GetContentItems Retrieves  all content items. <b> The data element could be either a primitive or nested json or array.</b>
// @Description Retrieves  all content items.<b> The data element could be either a primitive or nested json or array.</b>
// @Tags Admin
// @ID AdminGetContentItems
// @Param offset query string false "offset"
// @Param limit query string false "limit - limit the result"
// @Param order query string false "order - Possible values: asc, desc. Default: desc"
// @Param data body getContentItemsRequestBody false "Optional - body json of the all items ids that need to be filtered. NOTE: Bad/broken json will be interpreted as an empty filter and the request will be proceeded further."
// @Accept json
// @Success 200 {array} model.ContentItem
// @Security AdminUserAuth
// @Router /admin/content_items [get]
func (h AdminApisHandler) GetContentItems(w http.ResponseWriter, r *http.Request) {

	var offset *int64
	offsets, ok := r.URL.Query()["offset"]
	if ok && len(offsets[0]) > 0 {
		val, err := strconv.ParseInt(offsets[0], 0, 64)
		if err == nil {
			offset = &val
		}
	}

	var limit *int64
	limits, ok := r.URL.Query()["limit"]
	if ok && len(limits[0]) > 0 {
		val, err := strconv.ParseInt(limits[0], 0, 64)
		if err == nil {
			limit = &val
		}
	}

	var order *string
	orders, ok := r.URL.Query()["order"]
	if ok && len(orders[0]) > 0 {
		order = &orders[0]
	}

	var body getContentItemsRequestBody
	bodyData, _ := ioutil.ReadAll(r.Body)
	if len(bodyData) > 0 {
		bodyErr := json.Unmarshal(bodyData, &body)
		if bodyErr != nil {
			log.Printf("Warning: bad getContentItemsRequestBody request: %s", bodyErr)
		}
	}

	resData, err := h.app.Services.GetContentItems(body.IDs, body.Categories, offset, limit, order)
	if err != nil {
		log.Printf("Error on cgetting content items - %s\n", err)
		http.Error(w, err.Error(), http.StatusInternalServerError)
		return
	}

	if resData == nil {
		resData = []model.ContentItemResponse{}
	}

	data, err := json.Marshal(resData)
	if err != nil {
		log.Println("Error on marshal all content items")
		http.Error(w, http.StatusText(http.StatusInternalServerError), http.StatusInternalServerError)
		return
	}

	w.Header().Set("Content-Type", "application/json; charset=utf-8")
	w.WriteHeader(http.StatusOK)
	w.Write(data)
}

// GetContentItem Retrieves a content item by id. <b> The data element could be either a primitive or nested json or array.</b>
// @Description Retrieves a content item by id. <b> The data element could be either a primitive or nested json or array.</b>
// @Tags Admin
// @ID AdminGetContentItem
// @Accept json
// @Produce json
// @Success 200 {object} model.ContentItem
// @Security AdminUserAuth
// @Router /admin/content_items/{id} [get]
func (h AdminApisHandler) GetContentItem(w http.ResponseWriter, r *http.Request) {
	vars := mux.Vars(r)
	id := vars["id"]

	resData, err := h.app.Services.GetContentItem(id)
	if err != nil {
		log.Printf("Error on getting content item id - %s\n %s", id, err)
		http.Error(w, err.Error(), http.StatusInternalServerError)
		return
	}

	data, err := json.Marshal(resData)
	if err != nil {
		log.Println("Error on marshal the content item")
		http.Error(w, http.StatusText(http.StatusInternalServerError), http.StatusInternalServerError)
		return
	}

	w.Header().Set("Content-Type", "application/json; charset=utf-8")
	w.WriteHeader(http.StatusOK)
	w.Write(data)
}

// UpdateContentItem Updates a content item with the specified id. <b> The data element could be either a primitive or nested json or array.</b>
// @Description Updates a content item with the specified id. <b> The data element could be either a primitive or nested json or array.</b>
// @Tags Admin
// @ID AdminUpdateContentItem
// @Accept json
// @Produce json
// @Success 200 {object} model.ContentItem
// @Security AdminUserAuth
// @Router /admin/content_items/{id} [put]
func (h AdminApisHandler) UpdateContentItem(w http.ResponseWriter, r *http.Request) {
	vars := mux.Vars(r)
	id := vars["id"]

	data, err := ioutil.ReadAll(r.Body)
	if err != nil {
		log.Printf("Error on marshal create a content item - %s\n", err.Error())
		http.Error(w, http.StatusText(http.StatusBadRequest), http.StatusBadRequest)
		return
	}

	var item model.ContentItem
	err = json.Unmarshal(data, &item)
	if err != nil {
		log.Printf("Error on unmarshal the create content item request data - %s\n", err.Error())
		http.Error(w, err.Error(), http.StatusBadRequest)
		return
	}

	if item.ID != id {
		log.Printf("Inconsistent attempt to update: path id is not equal to json ID")
		http.Error(w, "Inconsistent attempt to update: path id is not equal to json ID", http.StatusBadRequest)
		return
	}

	if len(item.Category) == 0 {
		log.Printf("Unable to update content item: Missing category")
		http.Error(w, "Unable to create content item: Missing category", http.StatusBadRequest)
		return
	}

	resData, err := h.app.Services.UpdateContentItem(id, &item)
	if err != nil {
		log.Printf("Error on updating content item with id - %s\n %s", id, err)
		http.Error(w, err.Error(), http.StatusInternalServerError)
		return
	}

	jsonData, err := json.Marshal(resData)
	if err != nil {
		log.Println("Error on marshal the updated content item")
		http.Error(w, http.StatusText(http.StatusInternalServerError), http.StatusInternalServerError)
		return
	}

	w.Header().Set("Content-Type", "application/json; charset=utf-8")
	w.WriteHeader(http.StatusOK)
	w.Write(jsonData)
}

// createContentItemRequestBody Expected body while creating a new content item
type createContentItemRequestBody struct {
	Category string      `json:"category" bson:"category"`
	Data     interface{} `json:"data" bson:"data"`
} // @name createContentItemRequestBody

// CreateContentItem creates a new content item. <b> The data element could be either a primitive or nested json or array.</b>
// @Description Creates a new content item. <b> The data element could be either a primitive or nested json or array.</b>
// @Tags Admin
// @ID AdminCreateContentItem
// @Accept json
// @Success 200 {object} createContentItemRequestBody
// @Security AdminUserAuth
// @Router /admin/content_items [post]
func (h AdminApisHandler) CreateContentItem(w http.ResponseWriter, r *http.Request) {

	data, err := ioutil.ReadAll(r.Body)
	if err != nil {
		log.Printf("Error on marshal create a content item - %s\n", err.Error())
		http.Error(w, http.StatusText(http.StatusBadRequest), http.StatusBadRequest)
		return
	}

	var item createContentItemRequestBody
	err = json.Unmarshal(data, &item)
	if err != nil {
		log.Printf("Error on unmarshal the create content item request data - %s\n", err.Error())
		http.Error(w, err.Error(), http.StatusBadRequest)
		return
	}

	if len(item.Category) == 0 {
		log.Printf("Unable to create content item: Missing category")
		http.Error(w, "Unable to create content item: Missing category", http.StatusBadRequest)
		return
	}

	createdItem, err := h.app.Services.CreateContentItem(&model.ContentItem{
		Category: item.Category,
		Data:     item.Data,
	})
	if err != nil {
		log.Printf("Error on creating content item: %s\n", err)
		http.Error(w, err.Error(), http.StatusInternalServerError)
		return
	}

	jsonData, err := json.Marshal(createdItem)
	if err != nil {
		log.Println("Error on marshal the new content item")
		http.Error(w, http.StatusText(http.StatusInternalServerError), http.StatusInternalServerError)
		return
	}

	w.Header().Set("Content-Type", "application/json; charset=utf-8")
	w.WriteHeader(http.StatusOK)
	w.Write(jsonData)
}

// DeleteContentItem Deletes a content item with the specified id
// @Description Deletes a content item with the specified id
// @Tags Admin
// @ID AdminDeleteContentItem
// @Success 200
// @Security AdminUserAuth
// @Router /admin/content_items/{id} [delete]
func (h AdminApisHandler) DeleteContentItem(w http.ResponseWriter, r *http.Request) {
	vars := mux.Vars(r)
	guideID := vars["id"]

	err := h.app.Services.DeleteContentItem(guideID)
	if err != nil {
		log.Printf("Error on deleting content item with id - %s\n %s", guideID, err)
		http.Error(w, err.Error(), http.StatusInternalServerError)
		return
	}

	w.Header().Set("Content-Type", "application/json; charset=utf-8")
	w.WriteHeader(http.StatusOK)
}

// GetContentItemsCategories Retrieves  all content item categories that have in the database
// @Description Retrieves  all content item categories that have in the database
// @Tags Admin
// @ID AdminGetContentItemsCategories
// @Success 200
// @Security AdminUserAuth
// @Router /admin/content_item/categories [get]
func (h AdminApisHandler) GetContentItemsCategories(w http.ResponseWriter, r *http.Request) {
	resData, err := h.app.Services.GetContentItemsCategories()
	if err != nil {
		log.Printf("Error on cgetting content items - %s\n", err)
		http.Error(w, err.Error(), http.StatusInternalServerError)
		return
	}

	if resData == nil {
		resData = []string{}
	}

	data, err := json.Marshal(resData)
	if err != nil {
		log.Println("Error on marshal all content items")
		http.Error(w, http.StatusText(http.StatusInternalServerError), http.StatusInternalServerError)
		return
	}

	w.Header().Set("Content-Type", "application/json; charset=utf-8")
	w.WriteHeader(http.StatusOK)
	w.Write(data)
}
=======
package rest

import (
	"content/core"
	"content/core/model"
	"encoding/json"
	"io/ioutil"
	"log"
	"net/http"
	"strconv"
	"strings"

	"github.com/gorilla/mux"
	"github.com/rokwire/core-auth-library-go/tokenauth"
	"go.mongodb.org/mongo-driver/bson"
)

//AdminApisHandler handles the rest Admin APIs implementation
type AdminApisHandler struct {
	app *core.Application
}

// GetStudentGuides Retrieves  all student guides
// @Description Retrieves  all student guides
// @Param ids query string false "Coma separated IDs of the desired records"
// @Tags Admin
// @ID AdminGetStudentGuides
// @Accept json
// @Success 200
// @Security AdminUserAuth
// @Deprecated true
// @Router /admin/student_guides [get]
func (h AdminApisHandler) GetStudentGuides(claims *tokenauth.Claims, w http.ResponseWriter, r *http.Request) {

	IDs := []string{}
	IDskeys, ok := r.URL.Query()["ids"]
	if ok && len(IDskeys[0]) > 0 {
		extIDs := IDskeys[0]
		IDs = strings.Split(extIDs, ",")
	}

	resData, err := h.app.Services.GetStudentGuides(claims.AppID, claims.OrgID, IDs)
	if err != nil {
		log.Printf("Error on getting guide items by id - %s\n", err)
		http.Error(w, err.Error(), http.StatusInternalServerError)
		return
	}

	if resData == nil {
		resData = []bson.M{}
	}

	data, err := json.Marshal(resData)
	if err != nil {
		log.Println("Error on marshal all student guides")
		http.Error(w, http.StatusText(http.StatusInternalServerError), http.StatusInternalServerError)
		return
	}

	w.Header().Set("Content-Type", "application/json; charset=utf-8")
	w.WriteHeader(http.StatusOK)
	w.Write(data)
}

// GetStudentGuide Retrieves a student guide by id
// @Description Retrieves  all items
// @Tags Admin
// @ID AdminGetStudentGuide
// @Accept json
// @Produce json
// @Success 200
// @Security AdminUserAuth
// @Deprecated true
// @Router /admin/student_guides/{id} [get]
func (h AdminApisHandler) GetStudentGuide(claims *tokenauth.Claims, w http.ResponseWriter, r *http.Request) {
	vars := mux.Vars(r)
	guideID := vars["id"]

	resData, err := h.app.Services.GetStudentGuide(claims.AppID, claims.OrgID, guideID)
	if err != nil {
		log.Printf("Error on getting student guide id - %s\n %s", guideID, err)
		http.Error(w, err.Error(), http.StatusInternalServerError)
		return
	}

	data, err := json.Marshal(resData)
	if err != nil {
		log.Println("Error on marshal the student guide")
		http.Error(w, http.StatusText(http.StatusInternalServerError), http.StatusInternalServerError)
		return
	}

	w.Header().Set("Content-Type", "application/json; charset=utf-8")
	w.WriteHeader(http.StatusOK)
	w.Write(data)
}

// UpdateStudentGuide Updates a student guide with the specified id
// @Description Updates a student guide with the specified id
// @Tags Admin
// @ID AdminUpdateStudentGuide
// @Accept json
// @Produce json
// @Success 200
// @Security AdminUserAuth
// @Deprecated true
// @Router /admin/student_guides/{id} [put]
func (h AdminApisHandler) UpdateStudentGuide(claims *tokenauth.Claims, w http.ResponseWriter, r *http.Request) {
	vars := mux.Vars(r)
	guideID := vars["id"]

	data, err := ioutil.ReadAll(r.Body)
	if err != nil {
		log.Printf("Error on marshal create a student guide - %s\n", err.Error())
		http.Error(w, http.StatusText(http.StatusBadRequest), http.StatusBadRequest)
		return
	}

	var item bson.M
	err = json.Unmarshal(data, &item)
	if err != nil {
		log.Printf("Error on unmarshal the create student guide request data - %s\n", err.Error())
		http.Error(w, err.Error(), http.StatusBadRequest)
		return
	}

	resData, err := h.app.Services.UpdateStudentGuide(claims.AppID, claims.OrgID, guideID, item)
	if err != nil {
		log.Printf("Error on updating student guide with id - %s\n %s", guideID, err)
		http.Error(w, err.Error(), http.StatusInternalServerError)
		return
	}

	jsonData, err := json.Marshal(resData)
	if err != nil {
		log.Println("Error on marshal the updated student guide")
		http.Error(w, http.StatusText(http.StatusInternalServerError), http.StatusInternalServerError)
		return
	}

	w.Header().Set("Content-Type", "application/json; charset=utf-8")
	w.WriteHeader(http.StatusOK)
	w.Write(jsonData)
}

// CreateStudentGuide Creates a student guide item
// @Description Creates a student guide item
// @Tags Admin
// @ID AdminCreateStudentGuide
// @Accept json
// @Success 200
// @Security AdminUserAuth
// @Deprecated true
// @Router /admin/student_guides [post]
func (h AdminApisHandler) CreateStudentGuide(claims *tokenauth.Claims, w http.ResponseWriter, r *http.Request) {

	data, err := ioutil.ReadAll(r.Body)
	if err != nil {
		log.Printf("Error on marshal create a student guide - %s\n", err.Error())
		http.Error(w, http.StatusText(http.StatusBadRequest), http.StatusBadRequest)
		return
	}

	var item bson.M
	err = json.Unmarshal(data, &item)
	if err != nil {
		log.Printf("Error on unmarshal the create student guide request data - %s\n", err.Error())
		http.Error(w, err.Error(), http.StatusBadRequest)
		return
	}

	createdItem, err := h.app.Services.CreateStudentGuide(claims.AppID, claims.OrgID, item)
	if err != nil {
		log.Printf("Error on creating student guide: %s\n", err)
		http.Error(w, err.Error(), http.StatusInternalServerError)
		return
	}

	jsonData, err := json.Marshal(createdItem)
	if err != nil {
		log.Println("Error on marshal the new item")
		http.Error(w, http.StatusText(http.StatusInternalServerError), http.StatusInternalServerError)
		return
	}

	w.Header().Set("Content-Type", "application/json; charset=utf-8")
	w.WriteHeader(http.StatusOK)
	w.Write(jsonData)
}

// DeleteStudentGuide Deletes a student guide item with the specified id
// @Description Deletes a student guide item with the specified id
// @Tags Admin
// @ID AdminDeleteStudentGuide
// @Success 200
// @Security AdminUserAuth
// @Deprecated true
// @Router /admin/student_guides/{id} [delete]
func (h AdminApisHandler) DeleteStudentGuide(claims *tokenauth.Claims, w http.ResponseWriter, r *http.Request) {
	vars := mux.Vars(r)
	guideID := vars["id"]

	err := h.app.Services.DeleteStudentGuide(claims.AppID, claims.OrgID, guideID)
	if err != nil {
		log.Printf("Error on deleting student guide with id - %s\n %s", guideID, err)
		http.Error(w, err.Error(), http.StatusInternalServerError)
		return
	}

	w.Header().Set("Content-Type", "application/json; charset=utf-8")
	w.WriteHeader(http.StatusOK)
}

// GetHealthLocations Retrieves  all health locations
// @Description Retrieves  all health locations
// @Param ids query string false "Coma separated IDs of the desired records"
// @Tags Admin
// @ID AdminGetHealthLocations
// @Accept json
// @Success 200
// @Security AdminUserAuth
// @Deprecated true
// @Router /admin/health_locations [get]
func (h AdminApisHandler) GetHealthLocations(claims *tokenauth.Claims, w http.ResponseWriter, r *http.Request) {

	IDs := []string{}
	IDskeys, ok := r.URL.Query()["ids"]
	if ok && len(IDskeys[0]) > 0 {
		extIDs := IDskeys[0]
		IDs = strings.Split(extIDs, ",")
	}

	resData, err := h.app.Services.GetHealthLocations(claims.AppID, claims.OrgID, IDs)
	if err != nil {
		log.Printf("Error on health location items by id - %s\n", err)
		http.Error(w, err.Error(), http.StatusInternalServerError)
		return
	}

	if resData == nil {
		resData = []bson.M{}
	}

	data, err := json.Marshal(resData)
	if err != nil {
		log.Println("Error on marshal all health locations")
		http.Error(w, http.StatusText(http.StatusInternalServerError), http.StatusInternalServerError)
		return
	}

	w.Header().Set("Content-Type", "application/json; charset=utf-8")
	w.WriteHeader(http.StatusOK)
	w.Write(data)
}

// GetHealthLocation Retrieves a health location by id
// @Description Retrieves a health location by id
// @Tags Admin
// @ID AdminGetHealthLocation
// @Accept json
// @Produce json
// @Success 200
// @Security AdminUserAuth
// @Deprecated true
// @Router /admin/health_locations/{id} [get]
func (h AdminApisHandler) GetHealthLocation(claims *tokenauth.Claims, w http.ResponseWriter, r *http.Request) {
	vars := mux.Vars(r)
	locationID := vars["id"]

	resData, err := h.app.Services.GetHealthLocation(claims.AppID, claims.OrgID, locationID)
	if err != nil {
		log.Printf("Error on getting health location id - %s\n %s", locationID, err)
		http.Error(w, err.Error(), http.StatusInternalServerError)
		return
	}

	data, err := json.Marshal(resData)
	if err != nil {
		log.Println("Error on marshal the health location")
		http.Error(w, http.StatusText(http.StatusInternalServerError), http.StatusInternalServerError)
		return
	}

	w.Header().Set("Content-Type", "application/json; charset=utf-8")
	w.WriteHeader(http.StatusOK)
	w.Write(data)
}

// UpdateHealthLocation Updates a health location with the specified id
// @Description Updates a health location with the specified id
// @Tags Admin
// @ID AdminUpdateHealthLocation
// @Accept json
// @Produce json
// @Success 200
// @Security AdminUserAuth
// @Deprecated true
// @Router /admin/health_locations/{id} [put]
func (h AdminApisHandler) UpdateHealthLocation(claims *tokenauth.Claims, w http.ResponseWriter, r *http.Request) {
	vars := mux.Vars(r)
	locationID := vars["id"]

	data, err := ioutil.ReadAll(r.Body)
	if err != nil {
		log.Printf("Error on marshal create a health location - %s\n", err.Error())
		http.Error(w, http.StatusText(http.StatusBadRequest), http.StatusBadRequest)
		return
	}

	var item bson.M
	err = json.Unmarshal(data, &item)
	if err != nil {
		log.Printf("Error on unmarshal the create health location request data - %s\n", err.Error())
		http.Error(w, err.Error(), http.StatusBadRequest)
		return
	}

	resData, err := h.app.Services.UpdateHealthLocation(claims.AppID, claims.OrgID, locationID, item)
	if err != nil {
		log.Printf("Error on updating health location with id - %s\n %s", locationID, err)
		http.Error(w, err.Error(), http.StatusInternalServerError)
		return
	}

	jsonData, err := json.Marshal(resData)
	if err != nil {
		log.Println("Error on marshal the updated health location")
		http.Error(w, http.StatusText(http.StatusInternalServerError), http.StatusInternalServerError)
		return
	}

	w.Header().Set("Content-Type", "application/json; charset=utf-8")
	w.WriteHeader(http.StatusOK)
	w.Write(jsonData)
}

// CreateHealthLocation Create a new health location
// @Description Create a new health location
// @Tags Admin
// @ID AdminCreateHealthLocation
// @Accept json
// @Success 200
// @Security AdminUserAuth
// @Deprecated true
// @Router /admin/health_locations [post]
func (h AdminApisHandler) CreateHealthLocation(claims *tokenauth.Claims, w http.ResponseWriter, r *http.Request) {

	data, err := ioutil.ReadAll(r.Body)
	if err != nil {
		log.Printf("Error on marshal create a health location - %s\n", err.Error())
		http.Error(w, http.StatusText(http.StatusBadRequest), http.StatusBadRequest)
		return
	}

	var item bson.M
	err = json.Unmarshal(data, &item)
	if err != nil {
		log.Printf("Error on unmarshal the create health location request data - %s\n", err.Error())
		http.Error(w, err.Error(), http.StatusBadRequest)
		return
	}

	createdItem, err := h.app.Services.CreateHealthLocation(claims.AppID, claims.OrgID, item)
	if err != nil {
		log.Printf("Error on creating health location: %s\n", err)
		http.Error(w, err.Error(), http.StatusInternalServerError)
		return
	}

	jsonData, err := json.Marshal(createdItem)
	if err != nil {
		log.Println("Error on marshal the new item")
		http.Error(w, http.StatusText(http.StatusInternalServerError), http.StatusInternalServerError)
		return
	}

	w.Header().Set("Content-Type", "application/json; charset=utf-8")
	w.WriteHeader(http.StatusOK)
	w.Write(jsonData)
}

// DeleteHealthLocation Deletes a health location with the specified id
// @Description Deletes a health location with the specified id
// @Tags Admin
// @ID AdminDeleteHealthLocation
// @Success 200
// @Security AdminUserAuth
// @Deprecated true
// @Router /admin/health_location/{id} [delete]
func (h AdminApisHandler) DeleteHealthLocation(claims *tokenauth.Claims, w http.ResponseWriter, r *http.Request) {
	vars := mux.Vars(r)
	locationID := vars["id"]

	err := h.app.Services.DeleteHealthLocation(claims.AppID, claims.OrgID, locationID)
	if err != nil {
		log.Printf("Error on deleting health location with id - %s\n %s", locationID, err)
		http.Error(w, err.Error(), http.StatusInternalServerError)
		return
	}

	w.Header().Set("Content-Type", "application/json; charset=utf-8")
	w.WriteHeader(http.StatusOK)
}

// GetHealthLocationsV2 Retrieves health locations
// @Description Retrieves Retrieves health locations
// @Tags Admin
// @ID AdminGetHealthLocationsV2
// @Param all-apps query boolean false "It says if the data is associated with the current app or it is for all the apps within the organization. It is 'false' by default."
// @Param ids query string false "Comma separated IDs of the desired records"
// @Param offset query string false "offset"
// @Param limit query string false "limit - limit the result"
// @Param order query string false "order - Possible values: asc, desc. Default: desc"
// @Accept json
// @Success 200 {array} model.ContentItem
// @Security AdminUserAuth
// @Router /admin/v2/health_locations [get]
func (h AdminApisHandler) GetHealthLocationsV2(claims *tokenauth.Claims, w http.ResponseWriter, r *http.Request) {
	h.getContentItemsByCategory(claims, w, r, "health_location")
}

// CreateHealthLocationV2 creates a new health location. <b> The data element could be either a primitive or nested json or array.</b>
// @Description Creates a new health location. <b> The data element could be either a primitive or nested json or array.</b>
// @Tags Admin
// @ID AdminCreateHealthLocationV2
// @Param data body createContentItemByCategoryRequestBody true "Params"
// @Accept json
// @Success 200 {object} model.ContentItem
// @Security AdminUserAuth
// @Router /admin/v2/health_locations [post]
func (h AdminApisHandler) CreateHealthLocationV2(claims *tokenauth.Claims, w http.ResponseWriter, r *http.Request) {
	h.createContentItemByCategory(claims, w, r, "health_location")
}

// UpdateHealthLocationV2 Updates a health location with the specified id. <b> The data element could be either a primitive or nested json or array.</b>
// @Description Updates a health location with the specified id. <b> The data element could be either a primitive or nested json or array.</b>
// @Tags Admin
// @ID AdminUpdateHealthLocationV2
// @Param data body updateContentItemByCategoryRequestBody true "Params"
// @Accept json
// @Produce json
// @Success 200 {object} model.ContentItem
// @Security AdminUserAuth
// @Router /admin/v2/health_locations/{id} [put]
func (h AdminApisHandler) UpdateHealthLocationV2(claims *tokenauth.Claims, w http.ResponseWriter, r *http.Request) {
	h.updateContentItemByCategory(claims, w, r, "health_location")
}

// DeleteHealthLocationV2 Deletes a health location with the specified id
// @Description Deletes a health location with the specified id
// @Tags Admin
// @ID AdminDeleteHealthLocationV2
// @Param all-apps query boolean false "It says if the data is associated with the current app or it is for all the apps within the organization. It is 'false' by default."
// @Success 200
// @Security AdminUserAuth
// @Router /admin/v2/health_locations/{id} [delete]
func (h AdminApisHandler) DeleteHealthLocationV2(claims *tokenauth.Claims, w http.ResponseWriter, r *http.Request) {
	h.deleteContentItemByCategory(claims, w, r, "health_location")
}

// GetStudentGuidesV2 Retrieves student guides
// @Description Retrieves student guides
// @Tags Admin
// @ID AdminGetStudentGuidesV2
// @Param all-apps query boolean false "It says if the data is associated with the current app or it is for all the apps within the organization. It is 'false' by default."
// @Param ids query string false "Comma separated IDs of the desired records"
// @Param offset query string false "offset"
// @Param limit query string false "limit - limit the result"
// @Param order query string false "order - Possible values: asc, desc. Default: desc"
// @Accept json
// @Success 200 {array} model.ContentItem
// @Security AdminUserAuth
// @Router /admin/v2/student_guides [get]
func (h AdminApisHandler) GetStudentGuidesV2(claims *tokenauth.Claims, w http.ResponseWriter, r *http.Request) {
	h.getContentItemsByCategory(claims, w, r, "student_guide")
}

// CreateStudentGuidesV2 creates a new student guide. <b> The data element could be either a primitive or nested json or array.</b>
// @Description Creates a new student guide. <b> The data element could be either a primitive or nested json or array.</b>
// @Tags Admin
// @ID AdminCreateStudentGuidesV2
// @Param data body createContentItemByCategoryRequestBody true "Params"
// @Accept json
// @Success 200 {object} model.ContentItem
// @Security AdminUserAuth
// @Router /admin/v2/student_guides [post]
func (h AdminApisHandler) CreateStudentGuidesV2(claims *tokenauth.Claims, w http.ResponseWriter, r *http.Request) {
	h.createContentItemByCategory(claims, w, r, "student_guide")
}

// UpdateStudentGuidesV2 Updates a student guide with the specified id. <b> The data element could be either a primitive or nested json or array.</b>
// @Description Updates a student guide with the specified id. <b> The data element could be either a primitive or nested json or array.</b>
// @Tags Admin
// @ID AdminUpdateStudentGuidesV2
// @Param data body updateContentItemByCategoryRequestBody true "Params"
// @Accept json
// @Produce json
// @Success 200 {object} model.ContentItem
// @Security AdminUserAuth
// @Router /admin/v2/student_guides/{id} [put]
func (h AdminApisHandler) UpdateStudentGuidesV2(claims *tokenauth.Claims, w http.ResponseWriter, r *http.Request) {
	h.updateContentItemByCategory(claims, w, r, "student_guide")
}

// DeleteStudentGuidesV2 Deletes a student guide with the specified id
// @Description Deletes a student guide with the specified id
// @Tags Admin
// @ID AdminDeleteStudentGuidesV2
// @Param all-apps query boolean false "It says if the data is associated with the current app or it is for all the apps within the organization. It is 'false' by default."
// @Success 200
// @Security AdminUserAuth
// @Router /admin/v2/student_guides/{id} [delete]
func (h AdminApisHandler) DeleteStudentGuidesV2(claims *tokenauth.Claims, w http.ResponseWriter, r *http.Request) {
	h.deleteContentItemByCategory(claims, w, r, "student_guide")
}

// GetWellness Retrieves wellness items
// @Description Retrieves wellness items
// @Tags Admin
// @ID AdminGetWellness
// @Param all-apps query boolean false "It says if the data is associated with the current app or it is for all the apps within the organization. It is 'false' by default."
// @Param ids query string false "Comma separated IDs of the desired records"
// @Param offset query string false "offset"
// @Param limit query string false "limit - limit the result"
// @Param order query string false "order - Possible values: asc, desc. Default: desc"
// @Accept json
// @Success 200 {array} model.ContentItem
// @Security AdminUserAuth
// @Router /admin/wellness [get]
func (h AdminApisHandler) GetWellness(claims *tokenauth.Claims, w http.ResponseWriter, r *http.Request) {
	h.getContentItemsByCategory(claims, w, r, "wellness")
}

// CreateWellness creates a new wellness. <b> The data element could be either a primitive or nested json or array.</b>
// @Description Creates a new wellness. <b> The data element could be either a primitive or nested json or array.</b>
// @Tags Admin
// @ID AdminCreateWellness
// @Param data body createContentItemByCategoryRequestBody true "Params"
// @Accept json
// @Success 200 {object} model.ContentItem
// @Security AdminUserAuth
// @Router /admin/wellness [post]
func (h AdminApisHandler) CreateWellness(claims *tokenauth.Claims, w http.ResponseWriter, r *http.Request) {
	h.createContentItemByCategory(claims, w, r, "wellness")
}

// UpdateWellness Updates a wellness with the specified id. <b> The data element could be either a primitive or nested json or array.</b>
// @Description Updates a wellness with the specified id. <b> The data element could be either a primitive or nested json or array.</b>
// @Tags Admin
// @ID AdminUpdateWellness
// @Param data body updateContentItemByCategoryRequestBody true "Params"
// @Accept json
// @Produce json
// @Success 200 {object} model.ContentItem
// @Security AdminUserAuth
// @Router /admin/wellness/{id} [put]
func (h AdminApisHandler) UpdateWellness(claims *tokenauth.Claims, w http.ResponseWriter, r *http.Request) {
	h.updateContentItemByCategory(claims, w, r, "wellness")
}

// DeleteWellness Deletes a wellness with the specified id
// @Description Deletes a wellness with the specified id
// @Tags Admin
// @ID AdminDeleteWellness
// @Param all-apps query boolean false "It says if the data is associated with the current app or it is for all the apps within the organization. It is 'false' by default."
// @Success 200
// @Security AdminUserAuth
// @Router /admin/wellness/{id} [delete]
func (h AdminApisHandler) DeleteWellness(claims *tokenauth.Claims, w http.ResponseWriter, r *http.Request) {
	h.deleteContentItemByCategory(claims, w, r, "wellness")
}

// GetCampusReminders Retrieves campus reminders
// @Description Retrieves campus reminders
// @Tags Admin
// @ID AdminGetCampusReminders
// @Param all-apps query boolean false "It says if the data is associated with the current app or it is for all the apps within the organization. It is 'false' by default."
// @Param ids query string false "Comma separated IDs of the desired records"
// @Param offset query string false "offset"
// @Param limit query string false "limit - limit the result"
// @Param order query string false "order - Possible values: asc, desc. Default: desc"
// @Accept json
// @Success 200 {array} model.ContentItem
// @Security AdminUserAuth
// @Router /admin/campus_reminders [get]
func (h AdminApisHandler) GetCampusReminders(claims *tokenauth.Claims, w http.ResponseWriter, r *http.Request) {
	h.getContentItemsByCategory(claims, w, r, "campus_reminder")
}

// CreateCampusReminder creates a new campus reminder. <b> The data element could be either a primitive or nested json or array.</b>
// @Description Creates a new campus reminder. <b> The data element could be either a primitive or nested json or array.</b>
// @Tags Admin
// @ID AdminCreateCampusReminder
// @Param data body createContentItemByCategoryRequestBody true "Params"
// @Accept json
// @Success 200 {object} model.ContentItem
// @Security AdminUserAuth
// @Router /admin/campus_reminders [post]
func (h AdminApisHandler) CreateCampusReminder(claims *tokenauth.Claims, w http.ResponseWriter, r *http.Request) {
	h.createContentItemByCategory(claims, w, r, "campus_reminder")
}

// UpdateCampusReminder Updates a campus reminder with the specified id. <b> The data element could be either a primitive or nested json or array.</b>
// @Description Updates a campus reminder with the specified id. <b> The data element could be either a primitive or nested json or array.</b>
// @Tags Admin
// @ID AdminCampusReminder
// @Param data body updateContentItemByCategoryRequestBody true "Params"
// @Accept json
// @Produce json
// @Success 200 {object} model.ContentItem
// @Security AdminUserAuth
// @Router /admin/campus_reminders/{id} [put]
func (h AdminApisHandler) UpdateCampusReminder(claims *tokenauth.Claims, w http.ResponseWriter, r *http.Request) {
	h.updateContentItemByCategory(claims, w, r, "campus_reminder")
}

// DeleteCampusReminder Deletes a campus reminder with the specified id
// @Description Deletes a campus reminder with the specified id
// @Tags Admin
// @ID AdminDeleteCampusReminder
// @Param all-apps query boolean false "It says if the data is associated with the current app or it is for all the apps within the organization. It is 'false' by default."
// @Success 200
// @Security AdminUserAuth
// @Router /admin/campus_reminders/{id} [delete]
func (h AdminApisHandler) DeleteCampusReminder(claims *tokenauth.Claims, w http.ResponseWriter, r *http.Request) {
	h.deleteContentItemByCategory(claims, w, r, "campus_reminder")
}

// GetGiesOnboardingChecklists Retrieves gies onboarding checklists
// @Description Retrieves gies onboarding checklists
// @Tags Admin
// @ID AdminGetGiesOnboardingChecklists
// @Param all-apps query boolean false "It says if the data is associated with the current app or it is for all the apps within the organization. It is 'false' by default."
// @Param ids query string false "Comma separated IDs of the desired records"
// @Param offset query string false "offset"
// @Param limit query string false "limit - limit the result"
// @Param order query string false "order - Possible values: asc, desc. Default: desc"
// @Accept json
// @Success 200 {array} model.ContentItem
// @Security AdminUserAuth
// @Router /admin/gies_onboarding_checklist [get]
func (h AdminApisHandler) GetGiesOnboardingChecklists(claims *tokenauth.Claims, w http.ResponseWriter, r *http.Request) {
	h.getContentItemsByCategory(claims, w, r, "gies_onboarding_checklist")
}

// CreateGiesOnboardingChecklist creates a new gies onboarding checklist. <b> The data element could be either a primitive or nested json or array.</b>
// @Description Creates a new gies onboarding checklist. <b> The data element could be either a primitive or nested json or array.</b>
// @Tags Admin
// @ID AdminCreateGiesOnboardingChecklist
// @Param data body createContentItemByCategoryRequestBody true "Params"
// @Accept json
// @Success 200 {object} model.ContentItem
// @Security AdminUserAuth
// @Router /admin/gies_onboarding_checklist [post]
func (h AdminApisHandler) CreateGiesOnboardingChecklist(claims *tokenauth.Claims, w http.ResponseWriter, r *http.Request) {
	h.createContentItemByCategory(claims, w, r, "gies_onboarding_checklist")
}

// UpdateGiesOnboardingChecklist Updates a gies onboarding checklist with the specified id. <b> The data element could be either a primitive or nested json or array.</b>
// @Description Updates a gies onboarding checklist with the specified id. <b> The data element could be either a primitive or nested json or array.</b>
// @Tags Admin
// @ID AdminUpdateGiesOnboardingChecklist
// @Param data body updateContentItemByCategoryRequestBody true "Params"
// @Accept json
// @Produce json
// @Success 200 {object} model.ContentItem
// @Security AdminUserAuth
// @Router /admin/gies_onboarding_checklist/{id} [put]
func (h AdminApisHandler) UpdateGiesOnboardingChecklist(claims *tokenauth.Claims, w http.ResponseWriter, r *http.Request) {
	h.updateContentItemByCategory(claims, w, r, "gies_onboarding_checklist")
}

// DeleteGiesOnboardingChecklist Deletes a gies onboarding checklist with the specified id
// @Description Deletes a gies onboarding checklist with the specified id
// @Tags Admin
// @ID AdminDeleteGiesOnboardingChecklist
// @Param all-apps query boolean false "It says if the data is associated with the current app or it is for all the apps within the organization. It is 'false' by default."
// @Success 200
// @Security AdminUserAuth
// @Router /admin/gies_onboarding_checklist/{id} [delete]
func (h AdminApisHandler) DeleteGiesOnboardingChecklist(claims *tokenauth.Claims, w http.ResponseWriter, r *http.Request) {
	h.deleteContentItemByCategory(claims, w, r, "gies_onboarding_checklist")
}

// GetUIUCOnboardingChecklists Retrieves uiuc onboarding checklist items
// @Description Retrieves uiuc onboarding checklist items
// @Tags Admin
// @ID AdminGetUIUCOnboardingChecklists
// @Param all-apps query boolean false "It says if the data is associated with the current app or it is for all the apps within the organization. It is 'false' by default."
// @Param ids query string false "Comma separated IDs of the desired records"
// @Param offset query string false "offset"
// @Param limit query string false "limit - limit the result"
// @Param order query string false "order - Possible values: asc, desc. Default: desc"
// @Accept json
// @Success 200 {array} model.ContentItem
// @Security AdminUserAuth
// @Router /admin/uiuc_onboarding_checklists [get]
func (h AdminApisHandler) GetUIUCOnboardingChecklists(claims *tokenauth.Claims, w http.ResponseWriter, r *http.Request) {
	h.getContentItemsByCategory(claims, w, r, "uiuc_onboarding_checklists")
}

// CreateUIUCOnboardingChecklist creates a new uiuc onboarding checklist. <b> The data element could be either a primitive or nested json or array.</b>
// @Description Creates a new uiuc onboarding checklist. <b> The data element could be either a primitive or nested json or array.</b>
// @Tags Admin
// @ID AdminCreateUIUCOnboardingChecklist
// @Param data body createContentItemByCategoryRequestBody true "Params"
// @Accept json
// @Success 200 {object} model.ContentItem
// @Security AdminUserAuth
// @Router /admin/uiuc_onboarding_checklists [post]
func (h AdminApisHandler) CreateUIUCOnboardingChecklist(claims *tokenauth.Claims, w http.ResponseWriter, r *http.Request) {
	h.createContentItemByCategory(claims, w, r, "uiuc_onboarding_checklists")
}

// UpdateUIUCOnboardingChecklist Updates a uiuc onboarding checklist with the specified id. <b> The data element could be either a primitive or nested json or array.</b>
// @Description Updates a uiuc onboarding checklist with the specified id. <b> The data element could be either a primitive or nested json or array.</b>
// @Tags Admin
// @ID AdminUpdateUIUCOnboardingChecklist
// @Param data body updateContentItemByCategoryRequestBody true "Params"
// @Accept json
// @Produce json
// @Success 200 {object} model.ContentItem
// @Security AdminUserAuth
// @Router /admin/uiuc_onboarding_checklists/{id} [put]
func (h AdminApisHandler) UpdateUIUCOnboardingChecklist(claims *tokenauth.Claims, w http.ResponseWriter, r *http.Request) {
	h.updateContentItemByCategory(claims, w, r, "uiuc_onboarding_checklists")
}

// DeleteUIUCOnboardingChecklist Deletes a uiuc onboarding checklist with the specified id
// @Description Deletes a uiuc onboarding checklist with the specified id
// @Tags Admin
// @ID AdminDeleteUIUCOnboardingChecklist
// @Param all-apps query boolean false "It says if the data is associated with the current app or it is for all the apps within the organization. It is 'false' by default."
// @Success 200
// @Security AdminUserAuth
// @Router /admin/uiuc_onboarding_checklists/{id} [delete]
func (h AdminApisHandler) DeleteUIUCOnboardingChecklist(claims *tokenauth.Claims, w http.ResponseWriter, r *http.Request) {
	h.deleteContentItemByCategory(claims, w, r, "uiuc_onboarding_checklists")
}

// GetGiesNudgeTemplates Retrieves gies nudge template items
// @Description Retrieves gies nudge template items
// @Tags Admin
// @ID AdminGiesNudgeTemplates
// @Param all-apps query boolean false "It says if the data is associated with the current app or it is for all the apps within the organization. It is 'false' by default."
// @Param ids query string false "Comma separated IDs of the desired records"
// @Param offset query string false "offset"
// @Param limit query string false "limit - limit the result"
// @Param order query string false "order - Possible values: asc, desc. Default: desc"
// @Accept json
// @Success 200 {array} model.ContentItem
// @Security AdminUserAuth
// @Router /admin/gies_nudge_templates [get]
func (h AdminApisHandler) GetGiesNudgeTemplates(claims *tokenauth.Claims, w http.ResponseWriter, r *http.Request) {
	h.getContentItemsByCategory(claims, w, r, "gies_nudge_templates")
}

// CreateGiesNudgeTemplate creates a new gies nudge template. <b> The data element could be either a primitive or nested json or array.</b>
// @Description Creates a new gies nudge template. <b> The data element could be either a primitive or nested json or array.</b>
// @Tags Admin
// @ID AdminGiesNudgeTemplate
// @Param data body createContentItemByCategoryRequestBody true "Params"
// @Accept json
// @Success 200 {object} model.ContentItem
// @Security AdminUserAuth
// @Router /admin/gies_nudge_templates [post]
func (h AdminApisHandler) CreateGiesNudgeTemplate(claims *tokenauth.Claims, w http.ResponseWriter, r *http.Request) {
	h.createContentItemByCategory(claims, w, r, "gies_nudge_templates")
}

// UpdateGiesNudgeTemplate Updates a gies nudge template with the specified id. <b> The data element could be either a primitive or nested json or array.</b>
// @Description Updates a gies nudge template with the specified id. <b> The data element could be either a primitive or nested json or array.</b>
// @Tags Admin
// @ID AdminUpdateGiesNudgeTemplate
// @Param data body updateContentItemByCategoryRequestBody true "Params"
// @Accept json
// @Produce json
// @Success 200 {object} model.ContentItem
// @Security AdminUserAuth
// @Router /admin/gies_nudge_templates/{id} [put]
func (h AdminApisHandler) UpdateGiesNudgeTemplate(claims *tokenauth.Claims, w http.ResponseWriter, r *http.Request) {
	h.updateContentItemByCategory(claims, w, r, "gies_nudge_templates")
}

// DeleteGiesNudgeTemplate Deletes a gies nudge template with the specified id
// @Description Deletes a gies nudge template with the specified id
// @Tags Admin
// @ID AdminGiesNudgeTemplate
// @Param all-apps query boolean false "It says if the data is associated with the current app or it is for all the apps within the organization. It is 'false' by default."
// @Success 200
// @Security AdminUserAuth
// @Router /admin/gies_nudge_templates/{id} [delete]
func (h AdminApisHandler) DeleteGiesNudgeTemplate(claims *tokenauth.Claims, w http.ResponseWriter, r *http.Request) {
	h.deleteContentItemByCategory(claims, w, r, "gies_nudge_templates")
}

func (h AdminApisHandler) getContentItemsByCategory(claims *tokenauth.Claims, w http.ResponseWriter, r *http.Request, category string) {
	//get all-apps param value
	allApps := false //false by defautl
	allAppsParam := r.URL.Query().Get("all-apps")
	if allAppsParam != "" {
		allApps, _ = strconv.ParseBool(allAppsParam)
	}

	IDs := []string{}
	IDskeys, ok := r.URL.Query()["ids"]
	if ok && len(IDskeys[0]) > 0 {
		extIDs := IDskeys[0]
		IDs = strings.Split(extIDs, ",")
	}

	var offset *int64
	offsets, ok := r.URL.Query()["offset"]
	if ok && len(offsets[0]) > 0 {
		val, err := strconv.ParseInt(offsets[0], 0, 64)
		if err == nil {
			offset = &val
		}
	}

	var limit *int64
	limits, ok := r.URL.Query()["limit"]
	if ok && len(limits[0]) > 0 {
		val, err := strconv.ParseInt(limits[0], 0, 64)
		if err == nil {
			limit = &val
		}
	}

	var order *string
	orders, ok := r.URL.Query()["order"]
	if ok && len(orders[0]) > 0 {
		order = &orders[0]
	}

	categories := []string{category}

	resData, err := h.app.Services.GetContentItems(allApps, claims.AppID, claims.OrgID, IDs, categories, offset, limit, order)
	if err != nil {
		log.Printf("Error on cgetting content items - %s\n", err)
		http.Error(w, err.Error(), http.StatusInternalServerError)
		return
	}

	if resData == nil {
		resData = []model.ContentItemResponse{}
	}

	data, err := json.Marshal(resData)
	if err != nil {
		log.Println("Error on marshal items")
		http.Error(w, http.StatusText(http.StatusInternalServerError), http.StatusInternalServerError)
		return
	}

	w.Header().Set("Content-Type", "application/json; charset=utf-8")
	w.WriteHeader(http.StatusOK)
	w.Write(data)
}

// createContentItemByCategoryRequestBody Expected body while creating a new content item
type createContentItemByCategoryRequestBody struct {
	AllApps bool        `json:"all_apps"`
	Data    interface{} `json:"data" bson:"data"`
} // @name createContentItemByCategoryRequestBody

func (h AdminApisHandler) createContentItemByCategory(claims *tokenauth.Claims, w http.ResponseWriter, r *http.Request, category string) {
	data, err := ioutil.ReadAll(r.Body)
	if err != nil {
		log.Printf("Error on marshal create a content item - %s\n", err.Error())
		http.Error(w, http.StatusText(http.StatusBadRequest), http.StatusBadRequest)
		return
	}

	var item createContentItemByCategoryRequestBody
	err = json.Unmarshal(data, &item)
	if err != nil {
		log.Printf("Error on unmarshal the create content item request data - %s\n", err.Error())
		http.Error(w, err.Error(), http.StatusBadRequest)
		return
	}

	createdItem, err := h.app.Services.CreateContentItem(item.AllApps, claims.AppID, claims.OrgID, category, item.Data)
	if err != nil {
		log.Printf("Error on creating content item: %s\n", err)
		http.Error(w, err.Error(), http.StatusInternalServerError)
		return
	}

	jsonData, err := json.Marshal(createdItem)
	if err != nil {
		log.Println("Error on marshal the new content item")
		http.Error(w, http.StatusText(http.StatusInternalServerError), http.StatusInternalServerError)
		return
	}

	w.Header().Set("Content-Type", "application/json; charset=utf-8")
	w.WriteHeader(http.StatusOK)
	w.Write(jsonData)
}

// updateContentItemByCategoryRequestBody Expected body while updating a content item
type updateContentItemByCategoryRequestBody struct {
	AllApps bool        `json:"all_apps"`
	Data    interface{} `json:"data"`
} // @name updateContentItemByCategoryRequestBody

func (h AdminApisHandler) updateContentItemByCategory(claims *tokenauth.Claims, w http.ResponseWriter, r *http.Request, category string) {
	vars := mux.Vars(r)
	id := vars["id"]

	data, err := ioutil.ReadAll(r.Body)
	if err != nil {
		log.Printf("Error on marshal create a content item - %s\n", err.Error())
		http.Error(w, http.StatusText(http.StatusBadRequest), http.StatusBadRequest)
		return
	}

	var request updateContentItemByCategoryRequestBody
	err = json.Unmarshal(data, &request)
	if err != nil {
		log.Printf("Error on unmarshal the update content item request data - %s\n", err.Error())
		http.Error(w, err.Error(), http.StatusBadRequest)
		return
	}

	if request.Data == nil {
		log.Printf("Unable to update content item: Missing data")
		http.Error(w, "Unable to update content item: Missing data", http.StatusBadRequest)
		return
	}

	resData, err := h.app.Services.UpdateContentItemData(request.AllApps, claims.AppID, claims.OrgID, id, category, request.Data)
	if err != nil {
		log.Printf("Error on updating content item with id - %s\n %s", id, err)
		http.Error(w, err.Error(), http.StatusInternalServerError)
		return
	}

	jsonData, err := json.Marshal(resData)
	if err != nil {
		log.Println("Error on marshal the updated content item")
		http.Error(w, http.StatusText(http.StatusInternalServerError), http.StatusInternalServerError)
		return
	}

	w.Header().Set("Content-Type", "application/json; charset=utf-8")
	w.WriteHeader(http.StatusOK)
	w.Write(jsonData)
}

func (h AdminApisHandler) deleteContentItemByCategory(claims *tokenauth.Claims, w http.ResponseWriter, r *http.Request, category string) {
	//get all-apps param value
	allApps := false //false by defautl
	allAppsParam := r.URL.Query().Get("all-apps")
	if allAppsParam != "" {
		allApps, _ = strconv.ParseBool(allAppsParam)
	}

	vars := mux.Vars(r)
	id := vars["id"]

	err := h.app.Services.DeleteContentItemByCategory(allApps, claims.AppID, claims.OrgID, id, category)
	if err != nil {
		log.Printf("Error on deleting content item with id - %s\n %s", id, err)
		http.Error(w, err.Error(), http.StatusInternalServerError)
		return
	}

	w.Header().Set("Content-Type", "application/json; charset=utf-8")
	w.WriteHeader(http.StatusOK)
}

// uploadImageResponse wrapper
type uploadImageResponse struct {
	URL string `json:"url"`
} // @name uploadImageResponse

// UploadImage Uploads an image to AWS S3
// @Description Uploads an image to AWS S3
// @Tags Admin
// @ID AdminUploadImage
// @Param path body string true "path - path within the S3 bucket"
// @Param width body string false "width - width of the image to resize. If width and height are missing - then the new image will use the original size"
// @Param height body string false "height - height of the image to resize. If width and height are missing - then the new image will use the original size"
// @Param quality body string false "quality - quality of the image. Default: 90"
// @Param fileName body string false "fileName - the uploaded file name"
// @Accept multipart/form-data
// @Produce json
// @Success 200 {object} uploadImageResponse
// @Security AdminUserAuth
// @Router /admin/image [post]
func (h AdminApisHandler) UploadImage(claims *tokenauth.Claims, w http.ResponseWriter, r *http.Request) {
	//validate the image type
	path := r.PostFormValue("path")
	if len(path) <= 0 {
		log.Print("Missing image path\n")
		http.Error(w, "missing 'path' form param", http.StatusBadRequest)
		return
	}

	heightParam := intPostValueFromString(r.PostFormValue("height"))
	widthParam := intPostValueFromString(r.PostFormValue("width"))
	qualityParam := intPostValueFromString(r.PostFormValue("quality"))
	imgSpec := model.ImageSpec{Height: heightParam, Width: widthParam, Quality: qualityParam}

	// validate file size
	r.Body = http.MaxBytesReader(w, r.Body, maxUploadSize)
	if err := r.ParseMultipartForm(maxUploadSize); err != nil {
		log.Print("File is too big\n")
		http.Error(w, "File is too big", http.StatusBadRequest)
		return
	}

	// parse and validate file and post parameters
	file, fileHeader, err := r.FormFile("fileName")
	if err != nil {
		log.Print("Invalid file\n")
		http.Error(w, "Invalid file", http.StatusBadRequest)
		return
	}
	defer file.Close()
	fileBytes, err := ioutil.ReadAll(file)
	if err != nil {
		log.Print("Invalid file\n")
		http.Error(w, "Invalid file", http.StatusBadRequest)
		return
	}

	// check file type, detectcontenttype only needs the first 512 bytes
	filetype := http.DetectContentType(fileBytes)
	switch filetype {
	case "image/jpeg", "image/jpg":
	case "image/gif", "image/png":
	case "image/webp":
		break
	default:
		log.Print("Invalid file type\n")
		http.Error(w, "Invalid file type", http.StatusBadRequest)
		return
	}

	// pass the file to be processed by the use case handler
	fileName := fileHeader.Filename
	url, err := h.app.Services.UploadImage(fileName, filetype, fileBytes, path, imgSpec)
	if err != nil {
		log.Printf("Error converting image: %s\n", err)
		http.Error(w, "Error converting image", http.StatusInternalServerError)
		return
	}

	jsonData := map[string]string{"url": *url}
	jsonBynaryData, err := json.Marshal(jsonData)
	if err != nil {
		log.Println("Error on marshal s3 location data")
		http.Error(w, http.StatusText(http.StatusInternalServerError), http.StatusInternalServerError)
		return
	}

	w.Header().Set("Content-Type", "application/json; charset=utf-8")
	w.WriteHeader(http.StatusOK)
	w.Write(jsonBynaryData)
}

type getContentItemsRequestBody struct {
	IDs        []string `json:"ids,omitempty"`        // List of IDs for the filter. Optional and may be null or missing.
	Categories []string `json:"categories,omitempty"` // List of Categories for the filter. Optional and may be null or missing.
} // @name getContentItemsRequestBody

// GetContentItems Retrieves  all content items. <b> The data element could be either a primitive or nested json or array.</b>
// @Description Retrieves  all content items.<b> The data element could be either a primitive or nested json or array.</b>
// @Tags Admin
// @ID AdminGetContentItems
// @Param all-apps query boolean false "It says if the data is associated with the current app or it is for all the apps within the organization. It is 'false' by default."
// @Param offset query string false "offset"
// @Param limit query string false "limit - limit the result"
// @Param order query string false "order - Possible values: asc, desc. Default: desc"
// @Param data body getContentItemsRequestBody false "Optional - body json of the all items ids that need to be filtered. NOTE: Bad/broken json will be interpreted as an empty filter and the request will be proceeded further."
// @Accept json
// @Success 200 {array} model.ContentItem
// @Security AdminUserAuth
// @Router /admin/content_items [get]
func (h AdminApisHandler) GetContentItems(claims *tokenauth.Claims, w http.ResponseWriter, r *http.Request) {
	//get all-apps param value
	allApps := false //false by defautl
	allAppsParam := r.URL.Query().Get("all-apps")
	if allAppsParam != "" {
		allApps, _ = strconv.ParseBool(allAppsParam)
	}

	var offset *int64
	offsets, ok := r.URL.Query()["offset"]
	if ok && len(offsets[0]) > 0 {
		val, err := strconv.ParseInt(offsets[0], 0, 64)
		if err == nil {
			offset = &val
		}
	}

	var limit *int64
	limits, ok := r.URL.Query()["limit"]
	if ok && len(limits[0]) > 0 {
		val, err := strconv.ParseInt(limits[0], 0, 64)
		if err == nil {
			limit = &val
		}
	}

	var order *string
	orders, ok := r.URL.Query()["order"]
	if ok && len(orders[0]) > 0 {
		order = &orders[0]
	}

	var body getContentItemsRequestBody
	bodyData, _ := ioutil.ReadAll(r.Body)
	if len(bodyData) > 0 {
		bodyErr := json.Unmarshal(bodyData, &body)
		if bodyErr != nil {
			log.Printf("Warning: bad getContentItemsRequestBody request: %s", bodyErr)
		}
	}

	resData, err := h.app.Services.GetContentItems(allApps, claims.AppID, claims.OrgID, body.IDs, body.Categories, offset, limit, order)
	if err != nil {
		log.Printf("Error on cgetting content items - %s\n", err)
		http.Error(w, err.Error(), http.StatusInternalServerError)
		return
	}

	if resData == nil {
		resData = []model.ContentItemResponse{}
	}

	data, err := json.Marshal(resData)
	if err != nil {
		log.Println("Error on marshal all content items")
		http.Error(w, http.StatusText(http.StatusInternalServerError), http.StatusInternalServerError)
		return
	}

	w.Header().Set("Content-Type", "application/json; charset=utf-8")
	w.WriteHeader(http.StatusOK)
	w.Write(data)
}

// GetContentItem Retrieves a content item by id. <b> The data element could be either a primitive or nested json or array.</b>
// @Description Retrieves a content item by id. <b> The data element could be either a primitive or nested json or array.</b>
// @Tags Admin
// @ID AdminGetContentItem
// @Param all-apps query boolean false "It says if the data is associated with the current app or it is for all the apps within the organization. It is 'false' by default."
// @Accept json
// @Produce json
// @Success 200 {object} model.ContentItem
// @Security AdminUserAuth
// @Router /admin/content_items/{id} [get]
func (h AdminApisHandler) GetContentItem(claims *tokenauth.Claims, w http.ResponseWriter, r *http.Request) {
	//get all-apps param value
	allApps := false //false by defautl
	allAppsParam := r.URL.Query().Get("all-apps")
	if allAppsParam != "" {
		allApps, _ = strconv.ParseBool(allAppsParam)
	}

	vars := mux.Vars(r)
	id := vars["id"]

	resData, err := h.app.Services.GetContentItem(allApps, claims.AppID, claims.OrgID, id)
	if err != nil {
		log.Printf("Error on getting content item id - %s\n %s", id, err)
		http.Error(w, err.Error(), http.StatusInternalServerError)
		return
	}

	data, err := json.Marshal(resData)
	if err != nil {
		log.Println("Error on marshal the content item")
		http.Error(w, http.StatusText(http.StatusInternalServerError), http.StatusInternalServerError)
		return
	}

	w.Header().Set("Content-Type", "application/json; charset=utf-8")
	w.WriteHeader(http.StatusOK)
	w.Write(data)
}

// updateContentItemRequestBody Expected body while updating a new content item
type updateContentItemRequestBody struct {
	AllApps  bool        `json:"all_apps"`
	Category string      `json:"category"`
	Data     interface{} `json:"data"`
} // @name updateContentItemRequestBody

// UpdateContentItem Updates a content item with the specified id. <b> The data element could be either a primitive or nested json or array.</b>
// @Description Updates a content item with the specified id. <b> The data element could be either a primitive or nested json or array.</b>
// @Tags Admin
// @ID AdminUpdateContentItem
// @Accept json
// @Produce json
// @Success 200 {object} model.ContentItem
// @Security AdminUserAuth
// @Router /admin/content_items/{id} [put]
func (h AdminApisHandler) UpdateContentItem(claims *tokenauth.Claims, w http.ResponseWriter, r *http.Request) {
	vars := mux.Vars(r)
	id := vars["id"]

	data, err := ioutil.ReadAll(r.Body)
	if err != nil {
		log.Printf("Error on marshal create a content item - %s\n", err.Error())
		http.Error(w, http.StatusText(http.StatusBadRequest), http.StatusBadRequest)
		return
	}

	var request updateContentItemRequestBody
	err = json.Unmarshal(data, &request)
	if err != nil {
		log.Printf("Error on unmarshal the update content item request data - %s\n", err.Error())
		http.Error(w, err.Error(), http.StatusBadRequest)
		return
	}

	if len(request.Category) == 0 {
		log.Printf("Unable to update content item: Missing category")
		http.Error(w, "Unable to update content item: Missing category", http.StatusBadRequest)
		return
	}

	if request.Data == nil {
		log.Printf("Unable to update content item: Missing data")
		http.Error(w, "Unable to update content item: Missing data", http.StatusBadRequest)
		return
	}

	resData, err := h.app.Services.UpdateContentItem(request.AllApps, claims.AppID, claims.OrgID, id, request.Category, request.Data)
	if err != nil {
		log.Printf("Error on updating content item with id - %s\n %s", id, err)
		http.Error(w, err.Error(), http.StatusInternalServerError)
		return
	}

	jsonData, err := json.Marshal(resData)
	if err != nil {
		log.Println("Error on marshal the updated content item")
		http.Error(w, http.StatusText(http.StatusInternalServerError), http.StatusInternalServerError)
		return
	}

	w.Header().Set("Content-Type", "application/json; charset=utf-8")
	w.WriteHeader(http.StatusOK)
	w.Write(jsonData)
}

// createContentItemRequestBody Expected body while creating a new content item
type createContentItemRequestBody struct {
	AllApps  bool        `json:"all_apps"`
	Category string      `json:"category" bson:"category"`
	Data     interface{} `json:"data" bson:"data"`
} // @name createContentItemRequestBody

// CreateContentItem creates a new content item. <b> The data element could be either a primitive or nested json or array.</b>
// @Description Creates a new content item. <b> The data element could be either a primitive or nested json or array.</b>
// @Tags Admin
// @ID AdminCreateContentItem
// @Accept json
// @Success 200 {object} createContentItemRequestBody
// @Security AdminUserAuth
// @Router /admin/content_items [post]
func (h AdminApisHandler) CreateContentItem(claims *tokenauth.Claims, w http.ResponseWriter, r *http.Request) {
	data, err := ioutil.ReadAll(r.Body)
	if err != nil {
		log.Printf("Error on marshal create a content item - %s\n", err.Error())
		http.Error(w, http.StatusText(http.StatusBadRequest), http.StatusBadRequest)
		return
	}

	var item createContentItemRequestBody
	err = json.Unmarshal(data, &item)
	if err != nil {
		log.Printf("Error on unmarshal the create content item request data - %s\n", err.Error())
		http.Error(w, err.Error(), http.StatusBadRequest)
		return
	}

	if len(item.Category) == 0 {
		log.Printf("Unable to create content item: Missing category")
		http.Error(w, "Unable to create content item: Missing category", http.StatusBadRequest)
		return
	}

	createdItem, err := h.app.Services.CreateContentItem(item.AllApps, claims.AppID, claims.OrgID, item.Category, item.Data)
	if err != nil {
		log.Printf("Error on creating content item: %s\n", err)
		http.Error(w, err.Error(), http.StatusInternalServerError)
		return
	}

	jsonData, err := json.Marshal(createdItem)
	if err != nil {
		log.Println("Error on marshal the new content item")
		http.Error(w, http.StatusText(http.StatusInternalServerError), http.StatusInternalServerError)
		return
	}

	w.Header().Set("Content-Type", "application/json; charset=utf-8")
	w.WriteHeader(http.StatusOK)
	w.Write(jsonData)
}

// DeleteContentItem Deletes a content item with the specified id
// @Description Deletes a content item with the specified id
// @Tags Admin
// @ID AdminDeleteContentItem
// @Param all-apps query boolean false "It says if the data is associated with the current app or it is for all the apps within the organization. It is 'false' by default."
// @Success 200
// @Security AdminUserAuth
// @Router /admin/content_items/{id} [delete]
func (h AdminApisHandler) DeleteContentItem(claims *tokenauth.Claims, w http.ResponseWriter, r *http.Request) {
	//get all-apps param value
	allApps := false //false by defautl
	allAppsParam := r.URL.Query().Get("all-apps")
	if allAppsParam != "" {
		allApps, _ = strconv.ParseBool(allAppsParam)
	}

	vars := mux.Vars(r)
	guideID := vars["id"]

	err := h.app.Services.DeleteContentItem(allApps, claims.AppID, claims.OrgID, guideID)
	if err != nil {
		log.Printf("Error on deleting content item with id - %s\n %s", guideID, err)
		http.Error(w, err.Error(), http.StatusInternalServerError)
		return
	}

	w.Header().Set("Content-Type", "application/json; charset=utf-8")
	w.WriteHeader(http.StatusOK)
}

// GetContentItemsCategories Retrieves  all content item categories that have in the database
// @Description Retrieves  all content item categories that have in the database
// @Tags Admin
// @ID AdminGetContentItemsCategories
// @Param all-apps query boolean false "It says if the data is associated with the current app or it is for all the apps within the organization. It is 'false' by default."
// @Success 200
// @Security AdminUserAuth
// @Router /admin/content_item/categories [get]
func (h AdminApisHandler) GetContentItemsCategories(claims *tokenauth.Claims, w http.ResponseWriter, r *http.Request) {
	//get all-apps param value
	allApps := false //false by defautl
	allAppsParam := r.URL.Query().Get("all-apps")
	if allAppsParam != "" {
		allApps, _ = strconv.ParseBool(allAppsParam)
	}

	resData, err := h.app.Services.GetContentItemsCategories(allApps, claims.AppID, claims.OrgID)
	if err != nil {
		log.Printf("Error on cgetting content items - %s\n", err)
		http.Error(w, err.Error(), http.StatusInternalServerError)
		return
	}

	if resData == nil {
		resData = []string{}
	}

	data, err := json.Marshal(resData)
	if err != nil {
		log.Println("Error on marshal all content items")
		http.Error(w, http.StatusText(http.StatusInternalServerError), http.StatusInternalServerError)
		return
	}

	w.Header().Set("Content-Type", "application/json; charset=utf-8")
	w.WriteHeader(http.StatusOK)
	w.Write(data)
}
>>>>>>> e9deca72
<|MERGE_RESOLUTION|>--- conflicted
+++ resolved
@@ -1,4 +1,3 @@
-<<<<<<< HEAD
 // Copyright 2022 Board of Trustees of the University of Illinois.
 //
 // Licensed under the Apache License, Version 2.0 (the "License");
@@ -26,6 +25,7 @@
 	"strings"
 
 	"github.com/gorilla/mux"
+	"github.com/rokwire/core-auth-library-go/tokenauth"
 	"go.mongodb.org/mongo-driver/bson"
 )
 
@@ -42,8 +42,9 @@
 // @Accept json
 // @Success 200
 // @Security AdminUserAuth
+// @Deprecated true
 // @Router /admin/student_guides [get]
-func (h AdminApisHandler) GetStudentGuides(w http.ResponseWriter, r *http.Request) {
+func (h AdminApisHandler) GetStudentGuides(claims *tokenauth.Claims, w http.ResponseWriter, r *http.Request) {
 
 	IDs := []string{}
 	IDskeys, ok := r.URL.Query()["ids"]
@@ -52,7 +53,7 @@
 		IDs = strings.Split(extIDs, ",")
 	}
 
-	resData, err := h.app.Services.GetStudentGuides(IDs)
+	resData, err := h.app.Services.GetStudentGuides(claims.AppID, claims.OrgID, IDs)
 	if err != nil {
 		log.Printf("Error on getting guide items by id - %s\n", err)
 		http.Error(w, err.Error(), http.StatusInternalServerError)
@@ -83,12 +84,13 @@
 // @Produce json
 // @Success 200
 // @Security AdminUserAuth
+// @Deprecated true
 // @Router /admin/student_guides/{id} [get]
-func (h AdminApisHandler) GetStudentGuide(w http.ResponseWriter, r *http.Request) {
+func (h AdminApisHandler) GetStudentGuide(claims *tokenauth.Claims, w http.ResponseWriter, r *http.Request) {
 	vars := mux.Vars(r)
 	guideID := vars["id"]
 
-	resData, err := h.app.Services.GetStudentGuide(guideID)
+	resData, err := h.app.Services.GetStudentGuide(claims.AppID, claims.OrgID, guideID)
 	if err != nil {
 		log.Printf("Error on getting student guide id - %s\n %s", guideID, err)
 		http.Error(w, err.Error(), http.StatusInternalServerError)
@@ -115,8 +117,9 @@
 // @Produce json
 // @Success 200
 // @Security AdminUserAuth
+// @Deprecated true
 // @Router /admin/student_guides/{id} [put]
-func (h AdminApisHandler) UpdateStudentGuide(w http.ResponseWriter, r *http.Request) {
+func (h AdminApisHandler) UpdateStudentGuide(claims *tokenauth.Claims, w http.ResponseWriter, r *http.Request) {
 	vars := mux.Vars(r)
 	guideID := vars["id"]
 
@@ -135,7 +138,7 @@
 		return
 	}
 
-	resData, err := h.app.Services.UpdateStudentGuide(guideID, item)
+	resData, err := h.app.Services.UpdateStudentGuide(claims.AppID, claims.OrgID, guideID, item)
 	if err != nil {
 		log.Printf("Error on updating student guide with id - %s\n %s", guideID, err)
 		http.Error(w, err.Error(), http.StatusInternalServerError)
@@ -161,8 +164,9 @@
 // @Accept json
 // @Success 200
 // @Security AdminUserAuth
+// @Deprecated true
 // @Router /admin/student_guides [post]
-func (h AdminApisHandler) CreateStudentGuide(w http.ResponseWriter, r *http.Request) {
+func (h AdminApisHandler) CreateStudentGuide(claims *tokenauth.Claims, w http.ResponseWriter, r *http.Request) {
 
 	data, err := ioutil.ReadAll(r.Body)
 	if err != nil {
@@ -179,7 +183,7 @@
 		return
 	}
 
-	createdItem, err := h.app.Services.CreateStudentGuide(item)
+	createdItem, err := h.app.Services.CreateStudentGuide(claims.AppID, claims.OrgID, item)
 	if err != nil {
 		log.Printf("Error on creating student guide: %s\n", err)
 		http.Error(w, err.Error(), http.StatusInternalServerError)
@@ -204,12 +208,13 @@
 // @ID AdminDeleteStudentGuide
 // @Success 200
 // @Security AdminUserAuth
+// @Deprecated true
 // @Router /admin/student_guides/{id} [delete]
-func (h AdminApisHandler) DeleteStudentGuide(w http.ResponseWriter, r *http.Request) {
+func (h AdminApisHandler) DeleteStudentGuide(claims *tokenauth.Claims, w http.ResponseWriter, r *http.Request) {
 	vars := mux.Vars(r)
 	guideID := vars["id"]
 
-	err := h.app.Services.DeleteStudentGuide(guideID)
+	err := h.app.Services.DeleteStudentGuide(claims.AppID, claims.OrgID, guideID)
 	if err != nil {
 		log.Printf("Error on deleting student guide with id - %s\n %s", guideID, err)
 		http.Error(w, err.Error(), http.StatusInternalServerError)
@@ -228,8 +233,9 @@
 // @Accept json
 // @Success 200
 // @Security AdminUserAuth
+// @Deprecated true
 // @Router /admin/health_locations [get]
-func (h AdminApisHandler) GetHealthLocations(w http.ResponseWriter, r *http.Request) {
+func (h AdminApisHandler) GetHealthLocations(claims *tokenauth.Claims, w http.ResponseWriter, r *http.Request) {
 
 	IDs := []string{}
 	IDskeys, ok := r.URL.Query()["ids"]
@@ -238,7 +244,7 @@
 		IDs = strings.Split(extIDs, ",")
 	}
 
-	resData, err := h.app.Services.GetHealthLocations(IDs)
+	resData, err := h.app.Services.GetHealthLocations(claims.AppID, claims.OrgID, IDs)
 	if err != nil {
 		log.Printf("Error on health location items by id - %s\n", err)
 		http.Error(w, err.Error(), http.StatusInternalServerError)
@@ -269,12 +275,13 @@
 // @Produce json
 // @Success 200
 // @Security AdminUserAuth
+// @Deprecated true
 // @Router /admin/health_locations/{id} [get]
-func (h AdminApisHandler) GetHealthLocation(w http.ResponseWriter, r *http.Request) {
+func (h AdminApisHandler) GetHealthLocation(claims *tokenauth.Claims, w http.ResponseWriter, r *http.Request) {
 	vars := mux.Vars(r)
 	locationID := vars["id"]
 
-	resData, err := h.app.Services.GetHealthLocation(locationID)
+	resData, err := h.app.Services.GetHealthLocation(claims.AppID, claims.OrgID, locationID)
 	if err != nil {
 		log.Printf("Error on getting health location id - %s\n %s", locationID, err)
 		http.Error(w, err.Error(), http.StatusInternalServerError)
@@ -301,8 +308,9 @@
 // @Produce json
 // @Success 200
 // @Security AdminUserAuth
+// @Deprecated true
 // @Router /admin/health_locations/{id} [put]
-func (h AdminApisHandler) UpdateHealthLocation(w http.ResponseWriter, r *http.Request) {
+func (h AdminApisHandler) UpdateHealthLocation(claims *tokenauth.Claims, w http.ResponseWriter, r *http.Request) {
 	vars := mux.Vars(r)
 	locationID := vars["id"]
 
@@ -321,7 +329,7 @@
 		return
 	}
 
-	resData, err := h.app.Services.UpdateHealthLocation(locationID, item)
+	resData, err := h.app.Services.UpdateHealthLocation(claims.AppID, claims.OrgID, locationID, item)
 	if err != nil {
 		log.Printf("Error on updating health location with id - %s\n %s", locationID, err)
 		http.Error(w, err.Error(), http.StatusInternalServerError)
@@ -347,8 +355,9 @@
 // @Accept json
 // @Success 200
 // @Security AdminUserAuth
+// @Deprecated true
 // @Router /admin/health_locations [post]
-func (h AdminApisHandler) CreateHealthLocation(w http.ResponseWriter, r *http.Request) {
+func (h AdminApisHandler) CreateHealthLocation(claims *tokenauth.Claims, w http.ResponseWriter, r *http.Request) {
 
 	data, err := ioutil.ReadAll(r.Body)
 	if err != nil {
@@ -365,7 +374,7 @@
 		return
 	}
 
-	createdItem, err := h.app.Services.CreateHealthLocation(item)
+	createdItem, err := h.app.Services.CreateHealthLocation(claims.AppID, claims.OrgID, item)
 	if err != nil {
 		log.Printf("Error on creating health location: %s\n", err)
 		http.Error(w, err.Error(), http.StatusInternalServerError)
@@ -390,14 +399,584 @@
 // @ID AdminDeleteHealthLocation
 // @Success 200
 // @Security AdminUserAuth
+// @Deprecated true
 // @Router /admin/health_location/{id} [delete]
-func (h AdminApisHandler) DeleteHealthLocation(w http.ResponseWriter, r *http.Request) {
+func (h AdminApisHandler) DeleteHealthLocation(claims *tokenauth.Claims, w http.ResponseWriter, r *http.Request) {
 	vars := mux.Vars(r)
 	locationID := vars["id"]
 
-	err := h.app.Services.DeleteHealthLocation(locationID)
+	err := h.app.Services.DeleteHealthLocation(claims.AppID, claims.OrgID, locationID)
 	if err != nil {
 		log.Printf("Error on deleting health location with id - %s\n %s", locationID, err)
+		http.Error(w, err.Error(), http.StatusInternalServerError)
+		return
+	}
+
+	w.Header().Set("Content-Type", "application/json; charset=utf-8")
+	w.WriteHeader(http.StatusOK)
+}
+
+// GetHealthLocationsV2 Retrieves health locations
+// @Description Retrieves Retrieves health locations
+// @Tags Admin
+// @ID AdminGetHealthLocationsV2
+// @Param all-apps query boolean false "It says if the data is associated with the current app or it is for all the apps within the organization. It is 'false' by default."
+// @Param ids query string false "Comma separated IDs of the desired records"
+// @Param offset query string false "offset"
+// @Param limit query string false "limit - limit the result"
+// @Param order query string false "order - Possible values: asc, desc. Default: desc"
+// @Accept json
+// @Success 200 {array} model.ContentItem
+// @Security AdminUserAuth
+// @Router /admin/v2/health_locations [get]
+func (h AdminApisHandler) GetHealthLocationsV2(claims *tokenauth.Claims, w http.ResponseWriter, r *http.Request) {
+	h.getContentItemsByCategory(claims, w, r, "health_location")
+}
+
+// CreateHealthLocationV2 creates a new health location. <b> The data element could be either a primitive or nested json or array.</b>
+// @Description Creates a new health location. <b> The data element could be either a primitive or nested json or array.</b>
+// @Tags Admin
+// @ID AdminCreateHealthLocationV2
+// @Param data body createContentItemByCategoryRequestBody true "Params"
+// @Accept json
+// @Success 200 {object} model.ContentItem
+// @Security AdminUserAuth
+// @Router /admin/v2/health_locations [post]
+func (h AdminApisHandler) CreateHealthLocationV2(claims *tokenauth.Claims, w http.ResponseWriter, r *http.Request) {
+	h.createContentItemByCategory(claims, w, r, "health_location")
+}
+
+// UpdateHealthLocationV2 Updates a health location with the specified id. <b> The data element could be either a primitive or nested json or array.</b>
+// @Description Updates a health location with the specified id. <b> The data element could be either a primitive or nested json or array.</b>
+// @Tags Admin
+// @ID AdminUpdateHealthLocationV2
+// @Param data body updateContentItemByCategoryRequestBody true "Params"
+// @Accept json
+// @Produce json
+// @Success 200 {object} model.ContentItem
+// @Security AdminUserAuth
+// @Router /admin/v2/health_locations/{id} [put]
+func (h AdminApisHandler) UpdateHealthLocationV2(claims *tokenauth.Claims, w http.ResponseWriter, r *http.Request) {
+	h.updateContentItemByCategory(claims, w, r, "health_location")
+}
+
+// DeleteHealthLocationV2 Deletes a health location with the specified id
+// @Description Deletes a health location with the specified id
+// @Tags Admin
+// @ID AdminDeleteHealthLocationV2
+// @Param all-apps query boolean false "It says if the data is associated with the current app or it is for all the apps within the organization. It is 'false' by default."
+// @Success 200
+// @Security AdminUserAuth
+// @Router /admin/v2/health_locations/{id} [delete]
+func (h AdminApisHandler) DeleteHealthLocationV2(claims *tokenauth.Claims, w http.ResponseWriter, r *http.Request) {
+	h.deleteContentItemByCategory(claims, w, r, "health_location")
+}
+
+// GetStudentGuidesV2 Retrieves student guides
+// @Description Retrieves student guides
+// @Tags Admin
+// @ID AdminGetStudentGuidesV2
+// @Param all-apps query boolean false "It says if the data is associated with the current app or it is for all the apps within the organization. It is 'false' by default."
+// @Param ids query string false "Comma separated IDs of the desired records"
+// @Param offset query string false "offset"
+// @Param limit query string false "limit - limit the result"
+// @Param order query string false "order - Possible values: asc, desc. Default: desc"
+// @Accept json
+// @Success 200 {array} model.ContentItem
+// @Security AdminUserAuth
+// @Router /admin/v2/student_guides [get]
+func (h AdminApisHandler) GetStudentGuidesV2(claims *tokenauth.Claims, w http.ResponseWriter, r *http.Request) {
+	h.getContentItemsByCategory(claims, w, r, "student_guide")
+}
+
+// CreateStudentGuidesV2 creates a new student guide. <b> The data element could be either a primitive or nested json or array.</b>
+// @Description Creates a new student guide. <b> The data element could be either a primitive or nested json or array.</b>
+// @Tags Admin
+// @ID AdminCreateStudentGuidesV2
+// @Param data body createContentItemByCategoryRequestBody true "Params"
+// @Accept json
+// @Success 200 {object} model.ContentItem
+// @Security AdminUserAuth
+// @Router /admin/v2/student_guides [post]
+func (h AdminApisHandler) CreateStudentGuidesV2(claims *tokenauth.Claims, w http.ResponseWriter, r *http.Request) {
+	h.createContentItemByCategory(claims, w, r, "student_guide")
+}
+
+// UpdateStudentGuidesV2 Updates a student guide with the specified id. <b> The data element could be either a primitive or nested json or array.</b>
+// @Description Updates a student guide with the specified id. <b> The data element could be either a primitive or nested json or array.</b>
+// @Tags Admin
+// @ID AdminUpdateStudentGuidesV2
+// @Param data body updateContentItemByCategoryRequestBody true "Params"
+// @Accept json
+// @Produce json
+// @Success 200 {object} model.ContentItem
+// @Security AdminUserAuth
+// @Router /admin/v2/student_guides/{id} [put]
+func (h AdminApisHandler) UpdateStudentGuidesV2(claims *tokenauth.Claims, w http.ResponseWriter, r *http.Request) {
+	h.updateContentItemByCategory(claims, w, r, "student_guide")
+}
+
+// DeleteStudentGuidesV2 Deletes a student guide with the specified id
+// @Description Deletes a student guide with the specified id
+// @Tags Admin
+// @ID AdminDeleteStudentGuidesV2
+// @Param all-apps query boolean false "It says if the data is associated with the current app or it is for all the apps within the organization. It is 'false' by default."
+// @Success 200
+// @Security AdminUserAuth
+// @Router /admin/v2/student_guides/{id} [delete]
+func (h AdminApisHandler) DeleteStudentGuidesV2(claims *tokenauth.Claims, w http.ResponseWriter, r *http.Request) {
+	h.deleteContentItemByCategory(claims, w, r, "student_guide")
+}
+
+// GetWellness Retrieves wellness items
+// @Description Retrieves wellness items
+// @Tags Admin
+// @ID AdminGetWellness
+// @Param all-apps query boolean false "It says if the data is associated with the current app or it is for all the apps within the organization. It is 'false' by default."
+// @Param ids query string false "Comma separated IDs of the desired records"
+// @Param offset query string false "offset"
+// @Param limit query string false "limit - limit the result"
+// @Param order query string false "order - Possible values: asc, desc. Default: desc"
+// @Accept json
+// @Success 200 {array} model.ContentItem
+// @Security AdminUserAuth
+// @Router /admin/wellness [get]
+func (h AdminApisHandler) GetWellness(claims *tokenauth.Claims, w http.ResponseWriter, r *http.Request) {
+	h.getContentItemsByCategory(claims, w, r, "wellness")
+}
+
+// CreateWellness creates a new wellness. <b> The data element could be either a primitive or nested json or array.</b>
+// @Description Creates a new wellness. <b> The data element could be either a primitive or nested json or array.</b>
+// @Tags Admin
+// @ID AdminCreateWellness
+// @Param data body createContentItemByCategoryRequestBody true "Params"
+// @Accept json
+// @Success 200 {object} model.ContentItem
+// @Security AdminUserAuth
+// @Router /admin/wellness [post]
+func (h AdminApisHandler) CreateWellness(claims *tokenauth.Claims, w http.ResponseWriter, r *http.Request) {
+	h.createContentItemByCategory(claims, w, r, "wellness")
+}
+
+// UpdateWellness Updates a wellness with the specified id. <b> The data element could be either a primitive or nested json or array.</b>
+// @Description Updates a wellness with the specified id. <b> The data element could be either a primitive or nested json or array.</b>
+// @Tags Admin
+// @ID AdminUpdateWellness
+// @Param data body updateContentItemByCategoryRequestBody true "Params"
+// @Accept json
+// @Produce json
+// @Success 200 {object} model.ContentItem
+// @Security AdminUserAuth
+// @Router /admin/wellness/{id} [put]
+func (h AdminApisHandler) UpdateWellness(claims *tokenauth.Claims, w http.ResponseWriter, r *http.Request) {
+	h.updateContentItemByCategory(claims, w, r, "wellness")
+}
+
+// DeleteWellness Deletes a wellness with the specified id
+// @Description Deletes a wellness with the specified id
+// @Tags Admin
+// @ID AdminDeleteWellness
+// @Param all-apps query boolean false "It says if the data is associated with the current app or it is for all the apps within the organization. It is 'false' by default."
+// @Success 200
+// @Security AdminUserAuth
+// @Router /admin/wellness/{id} [delete]
+func (h AdminApisHandler) DeleteWellness(claims *tokenauth.Claims, w http.ResponseWriter, r *http.Request) {
+	h.deleteContentItemByCategory(claims, w, r, "wellness")
+}
+
+// GetCampusReminders Retrieves campus reminders
+// @Description Retrieves campus reminders
+// @Tags Admin
+// @ID AdminGetCampusReminders
+// @Param all-apps query boolean false "It says if the data is associated with the current app or it is for all the apps within the organization. It is 'false' by default."
+// @Param ids query string false "Comma separated IDs of the desired records"
+// @Param offset query string false "offset"
+// @Param limit query string false "limit - limit the result"
+// @Param order query string false "order - Possible values: asc, desc. Default: desc"
+// @Accept json
+// @Success 200 {array} model.ContentItem
+// @Security AdminUserAuth
+// @Router /admin/campus_reminders [get]
+func (h AdminApisHandler) GetCampusReminders(claims *tokenauth.Claims, w http.ResponseWriter, r *http.Request) {
+	h.getContentItemsByCategory(claims, w, r, "campus_reminder")
+}
+
+// CreateCampusReminder creates a new campus reminder. <b> The data element could be either a primitive or nested json or array.</b>
+// @Description Creates a new campus reminder. <b> The data element could be either a primitive or nested json or array.</b>
+// @Tags Admin
+// @ID AdminCreateCampusReminder
+// @Param data body createContentItemByCategoryRequestBody true "Params"
+// @Accept json
+// @Success 200 {object} model.ContentItem
+// @Security AdminUserAuth
+// @Router /admin/campus_reminders [post]
+func (h AdminApisHandler) CreateCampusReminder(claims *tokenauth.Claims, w http.ResponseWriter, r *http.Request) {
+	h.createContentItemByCategory(claims, w, r, "campus_reminder")
+}
+
+// UpdateCampusReminder Updates a campus reminder with the specified id. <b> The data element could be either a primitive or nested json or array.</b>
+// @Description Updates a campus reminder with the specified id. <b> The data element could be either a primitive or nested json or array.</b>
+// @Tags Admin
+// @ID AdminCampusReminder
+// @Param data body updateContentItemByCategoryRequestBody true "Params"
+// @Accept json
+// @Produce json
+// @Success 200 {object} model.ContentItem
+// @Security AdminUserAuth
+// @Router /admin/campus_reminders/{id} [put]
+func (h AdminApisHandler) UpdateCampusReminder(claims *tokenauth.Claims, w http.ResponseWriter, r *http.Request) {
+	h.updateContentItemByCategory(claims, w, r, "campus_reminder")
+}
+
+// DeleteCampusReminder Deletes a campus reminder with the specified id
+// @Description Deletes a campus reminder with the specified id
+// @Tags Admin
+// @ID AdminDeleteCampusReminder
+// @Param all-apps query boolean false "It says if the data is associated with the current app or it is for all the apps within the organization. It is 'false' by default."
+// @Success 200
+// @Security AdminUserAuth
+// @Router /admin/campus_reminders/{id} [delete]
+func (h AdminApisHandler) DeleteCampusReminder(claims *tokenauth.Claims, w http.ResponseWriter, r *http.Request) {
+	h.deleteContentItemByCategory(claims, w, r, "campus_reminder")
+}
+
+// GetGiesOnboardingChecklists Retrieves gies onboarding checklists
+// @Description Retrieves gies onboarding checklists
+// @Tags Admin
+// @ID AdminGetGiesOnboardingChecklists
+// @Param all-apps query boolean false "It says if the data is associated with the current app or it is for all the apps within the organization. It is 'false' by default."
+// @Param ids query string false "Comma separated IDs of the desired records"
+// @Param offset query string false "offset"
+// @Param limit query string false "limit - limit the result"
+// @Param order query string false "order - Possible values: asc, desc. Default: desc"
+// @Accept json
+// @Success 200 {array} model.ContentItem
+// @Security AdminUserAuth
+// @Router /admin/gies_onboarding_checklist [get]
+func (h AdminApisHandler) GetGiesOnboardingChecklists(claims *tokenauth.Claims, w http.ResponseWriter, r *http.Request) {
+	h.getContentItemsByCategory(claims, w, r, "gies_onboarding_checklist")
+}
+
+// CreateGiesOnboardingChecklist creates a new gies onboarding checklist. <b> The data element could be either a primitive or nested json or array.</b>
+// @Description Creates a new gies onboarding checklist. <b> The data element could be either a primitive or nested json or array.</b>
+// @Tags Admin
+// @ID AdminCreateGiesOnboardingChecklist
+// @Param data body createContentItemByCategoryRequestBody true "Params"
+// @Accept json
+// @Success 200 {object} model.ContentItem
+// @Security AdminUserAuth
+// @Router /admin/gies_onboarding_checklist [post]
+func (h AdminApisHandler) CreateGiesOnboardingChecklist(claims *tokenauth.Claims, w http.ResponseWriter, r *http.Request) {
+	h.createContentItemByCategory(claims, w, r, "gies_onboarding_checklist")
+}
+
+// UpdateGiesOnboardingChecklist Updates a gies onboarding checklist with the specified id. <b> The data element could be either a primitive or nested json or array.</b>
+// @Description Updates a gies onboarding checklist with the specified id. <b> The data element could be either a primitive or nested json or array.</b>
+// @Tags Admin
+// @ID AdminUpdateGiesOnboardingChecklist
+// @Param data body updateContentItemByCategoryRequestBody true "Params"
+// @Accept json
+// @Produce json
+// @Success 200 {object} model.ContentItem
+// @Security AdminUserAuth
+// @Router /admin/gies_onboarding_checklist/{id} [put]
+func (h AdminApisHandler) UpdateGiesOnboardingChecklist(claims *tokenauth.Claims, w http.ResponseWriter, r *http.Request) {
+	h.updateContentItemByCategory(claims, w, r, "gies_onboarding_checklist")
+}
+
+// DeleteGiesOnboardingChecklist Deletes a gies onboarding checklist with the specified id
+// @Description Deletes a gies onboarding checklist with the specified id
+// @Tags Admin
+// @ID AdminDeleteGiesOnboardingChecklist
+// @Param all-apps query boolean false "It says if the data is associated with the current app or it is for all the apps within the organization. It is 'false' by default."
+// @Success 200
+// @Security AdminUserAuth
+// @Router /admin/gies_onboarding_checklist/{id} [delete]
+func (h AdminApisHandler) DeleteGiesOnboardingChecklist(claims *tokenauth.Claims, w http.ResponseWriter, r *http.Request) {
+	h.deleteContentItemByCategory(claims, w, r, "gies_onboarding_checklist")
+}
+
+// GetUIUCOnboardingChecklists Retrieves uiuc onboarding checklist items
+// @Description Retrieves uiuc onboarding checklist items
+// @Tags Admin
+// @ID AdminGetUIUCOnboardingChecklists
+// @Param all-apps query boolean false "It says if the data is associated with the current app or it is for all the apps within the organization. It is 'false' by default."
+// @Param ids query string false "Comma separated IDs of the desired records"
+// @Param offset query string false "offset"
+// @Param limit query string false "limit - limit the result"
+// @Param order query string false "order - Possible values: asc, desc. Default: desc"
+// @Accept json
+// @Success 200 {array} model.ContentItem
+// @Security AdminUserAuth
+// @Router /admin/uiuc_onboarding_checklists [get]
+func (h AdminApisHandler) GetUIUCOnboardingChecklists(claims *tokenauth.Claims, w http.ResponseWriter, r *http.Request) {
+	h.getContentItemsByCategory(claims, w, r, "uiuc_onboarding_checklists")
+}
+
+// CreateUIUCOnboardingChecklist creates a new uiuc onboarding checklist. <b> The data element could be either a primitive or nested json or array.</b>
+// @Description Creates a new uiuc onboarding checklist. <b> The data element could be either a primitive or nested json or array.</b>
+// @Tags Admin
+// @ID AdminCreateUIUCOnboardingChecklist
+// @Param data body createContentItemByCategoryRequestBody true "Params"
+// @Accept json
+// @Success 200 {object} model.ContentItem
+// @Security AdminUserAuth
+// @Router /admin/uiuc_onboarding_checklists [post]
+func (h AdminApisHandler) CreateUIUCOnboardingChecklist(claims *tokenauth.Claims, w http.ResponseWriter, r *http.Request) {
+	h.createContentItemByCategory(claims, w, r, "uiuc_onboarding_checklists")
+}
+
+// UpdateUIUCOnboardingChecklist Updates a uiuc onboarding checklist with the specified id. <b> The data element could be either a primitive or nested json or array.</b>
+// @Description Updates a uiuc onboarding checklist with the specified id. <b> The data element could be either a primitive or nested json or array.</b>
+// @Tags Admin
+// @ID AdminUpdateUIUCOnboardingChecklist
+// @Param data body updateContentItemByCategoryRequestBody true "Params"
+// @Accept json
+// @Produce json
+// @Success 200 {object} model.ContentItem
+// @Security AdminUserAuth
+// @Router /admin/uiuc_onboarding_checklists/{id} [put]
+func (h AdminApisHandler) UpdateUIUCOnboardingChecklist(claims *tokenauth.Claims, w http.ResponseWriter, r *http.Request) {
+	h.updateContentItemByCategory(claims, w, r, "uiuc_onboarding_checklists")
+}
+
+// DeleteUIUCOnboardingChecklist Deletes a uiuc onboarding checklist with the specified id
+// @Description Deletes a uiuc onboarding checklist with the specified id
+// @Tags Admin
+// @ID AdminDeleteUIUCOnboardingChecklist
+// @Param all-apps query boolean false "It says if the data is associated with the current app or it is for all the apps within the organization. It is 'false' by default."
+// @Success 200
+// @Security AdminUserAuth
+// @Router /admin/uiuc_onboarding_checklists/{id} [delete]
+func (h AdminApisHandler) DeleteUIUCOnboardingChecklist(claims *tokenauth.Claims, w http.ResponseWriter, r *http.Request) {
+	h.deleteContentItemByCategory(claims, w, r, "uiuc_onboarding_checklists")
+}
+
+// GetGiesNudgeTemplates Retrieves gies nudge template items
+// @Description Retrieves gies nudge template items
+// @Tags Admin
+// @ID AdminGiesNudgeTemplates
+// @Param all-apps query boolean false "It says if the data is associated with the current app or it is for all the apps within the organization. It is 'false' by default."
+// @Param ids query string false "Comma separated IDs of the desired records"
+// @Param offset query string false "offset"
+// @Param limit query string false "limit - limit the result"
+// @Param order query string false "order - Possible values: asc, desc. Default: desc"
+// @Accept json
+// @Success 200 {array} model.ContentItem
+// @Security AdminUserAuth
+// @Router /admin/gies_nudge_templates [get]
+func (h AdminApisHandler) GetGiesNudgeTemplates(claims *tokenauth.Claims, w http.ResponseWriter, r *http.Request) {
+	h.getContentItemsByCategory(claims, w, r, "gies_nudge_templates")
+}
+
+// CreateGiesNudgeTemplate creates a new gies nudge template. <b> The data element could be either a primitive or nested json or array.</b>
+// @Description Creates a new gies nudge template. <b> The data element could be either a primitive or nested json or array.</b>
+// @Tags Admin
+// @ID AdminGiesNudgeTemplate
+// @Param data body createContentItemByCategoryRequestBody true "Params"
+// @Accept json
+// @Success 200 {object} model.ContentItem
+// @Security AdminUserAuth
+// @Router /admin/gies_nudge_templates [post]
+func (h AdminApisHandler) CreateGiesNudgeTemplate(claims *tokenauth.Claims, w http.ResponseWriter, r *http.Request) {
+	h.createContentItemByCategory(claims, w, r, "gies_nudge_templates")
+}
+
+// UpdateGiesNudgeTemplate Updates a gies nudge template with the specified id. <b> The data element could be either a primitive or nested json or array.</b>
+// @Description Updates a gies nudge template with the specified id. <b> The data element could be either a primitive or nested json or array.</b>
+// @Tags Admin
+// @ID AdminUpdateGiesNudgeTemplate
+// @Param data body updateContentItemByCategoryRequestBody true "Params"
+// @Accept json
+// @Produce json
+// @Success 200 {object} model.ContentItem
+// @Security AdminUserAuth
+// @Router /admin/gies_nudge_templates/{id} [put]
+func (h AdminApisHandler) UpdateGiesNudgeTemplate(claims *tokenauth.Claims, w http.ResponseWriter, r *http.Request) {
+	h.updateContentItemByCategory(claims, w, r, "gies_nudge_templates")
+}
+
+// DeleteGiesNudgeTemplate Deletes a gies nudge template with the specified id
+// @Description Deletes a gies nudge template with the specified id
+// @Tags Admin
+// @ID AdminGiesNudgeTemplate
+// @Param all-apps query boolean false "It says if the data is associated with the current app or it is for all the apps within the organization. It is 'false' by default."
+// @Success 200
+// @Security AdminUserAuth
+// @Router /admin/gies_nudge_templates/{id} [delete]
+func (h AdminApisHandler) DeleteGiesNudgeTemplate(claims *tokenauth.Claims, w http.ResponseWriter, r *http.Request) {
+	h.deleteContentItemByCategory(claims, w, r, "gies_nudge_templates")
+}
+
+func (h AdminApisHandler) getContentItemsByCategory(claims *tokenauth.Claims, w http.ResponseWriter, r *http.Request, category string) {
+	//get all-apps param value
+	allApps := false //false by defautl
+	allAppsParam := r.URL.Query().Get("all-apps")
+	if allAppsParam != "" {
+		allApps, _ = strconv.ParseBool(allAppsParam)
+	}
+
+	IDs := []string{}
+	IDskeys, ok := r.URL.Query()["ids"]
+	if ok && len(IDskeys[0]) > 0 {
+		extIDs := IDskeys[0]
+		IDs = strings.Split(extIDs, ",")
+	}
+
+	var offset *int64
+	offsets, ok := r.URL.Query()["offset"]
+	if ok && len(offsets[0]) > 0 {
+		val, err := strconv.ParseInt(offsets[0], 0, 64)
+		if err == nil {
+			offset = &val
+		}
+	}
+
+	var limit *int64
+	limits, ok := r.URL.Query()["limit"]
+	if ok && len(limits[0]) > 0 {
+		val, err := strconv.ParseInt(limits[0], 0, 64)
+		if err == nil {
+			limit = &val
+		}
+	}
+
+	var order *string
+	orders, ok := r.URL.Query()["order"]
+	if ok && len(orders[0]) > 0 {
+		order = &orders[0]
+	}
+
+	categories := []string{category}
+
+	resData, err := h.app.Services.GetContentItems(allApps, claims.AppID, claims.OrgID, IDs, categories, offset, limit, order)
+	if err != nil {
+		log.Printf("Error on cgetting content items - %s\n", err)
+		http.Error(w, err.Error(), http.StatusInternalServerError)
+		return
+	}
+
+	if resData == nil {
+		resData = []model.ContentItemResponse{}
+	}
+
+	data, err := json.Marshal(resData)
+	if err != nil {
+		log.Println("Error on marshal items")
+		http.Error(w, http.StatusText(http.StatusInternalServerError), http.StatusInternalServerError)
+		return
+	}
+
+	w.Header().Set("Content-Type", "application/json; charset=utf-8")
+	w.WriteHeader(http.StatusOK)
+	w.Write(data)
+}
+
+// createContentItemByCategoryRequestBody Expected body while creating a new content item
+type createContentItemByCategoryRequestBody struct {
+	AllApps bool        `json:"all_apps"`
+	Data    interface{} `json:"data" bson:"data"`
+} // @name createContentItemByCategoryRequestBody
+
+func (h AdminApisHandler) createContentItemByCategory(claims *tokenauth.Claims, w http.ResponseWriter, r *http.Request, category string) {
+	data, err := ioutil.ReadAll(r.Body)
+	if err != nil {
+		log.Printf("Error on marshal create a content item - %s\n", err.Error())
+		http.Error(w, http.StatusText(http.StatusBadRequest), http.StatusBadRequest)
+		return
+	}
+
+	var item createContentItemByCategoryRequestBody
+	err = json.Unmarshal(data, &item)
+	if err != nil {
+		log.Printf("Error on unmarshal the create content item request data - %s\n", err.Error())
+		http.Error(w, err.Error(), http.StatusBadRequest)
+		return
+	}
+
+	createdItem, err := h.app.Services.CreateContentItem(item.AllApps, claims.AppID, claims.OrgID, category, item.Data)
+	if err != nil {
+		log.Printf("Error on creating content item: %s\n", err)
+		http.Error(w, err.Error(), http.StatusInternalServerError)
+		return
+	}
+
+	jsonData, err := json.Marshal(createdItem)
+	if err != nil {
+		log.Println("Error on marshal the new content item")
+		http.Error(w, http.StatusText(http.StatusInternalServerError), http.StatusInternalServerError)
+		return
+	}
+
+	w.Header().Set("Content-Type", "application/json; charset=utf-8")
+	w.WriteHeader(http.StatusOK)
+	w.Write(jsonData)
+}
+
+// updateContentItemByCategoryRequestBody Expected body while updating a content item
+type updateContentItemByCategoryRequestBody struct {
+	AllApps bool        `json:"all_apps"`
+	Data    interface{} `json:"data"`
+} // @name updateContentItemByCategoryRequestBody
+
+func (h AdminApisHandler) updateContentItemByCategory(claims *tokenauth.Claims, w http.ResponseWriter, r *http.Request, category string) {
+	vars := mux.Vars(r)
+	id := vars["id"]
+
+	data, err := ioutil.ReadAll(r.Body)
+	if err != nil {
+		log.Printf("Error on marshal create a content item - %s\n", err.Error())
+		http.Error(w, http.StatusText(http.StatusBadRequest), http.StatusBadRequest)
+		return
+	}
+
+	var request updateContentItemByCategoryRequestBody
+	err = json.Unmarshal(data, &request)
+	if err != nil {
+		log.Printf("Error on unmarshal the update content item request data - %s\n", err.Error())
+		http.Error(w, err.Error(), http.StatusBadRequest)
+		return
+	}
+
+	if request.Data == nil {
+		log.Printf("Unable to update content item: Missing data")
+		http.Error(w, "Unable to update content item: Missing data", http.StatusBadRequest)
+		return
+	}
+
+	resData, err := h.app.Services.UpdateContentItemData(request.AllApps, claims.AppID, claims.OrgID, id, category, request.Data)
+	if err != nil {
+		log.Printf("Error on updating content item with id - %s\n %s", id, err)
+		http.Error(w, err.Error(), http.StatusInternalServerError)
+		return
+	}
+
+	jsonData, err := json.Marshal(resData)
+	if err != nil {
+		log.Println("Error on marshal the updated content item")
+		http.Error(w, http.StatusText(http.StatusInternalServerError), http.StatusInternalServerError)
+		return
+	}
+
+	w.Header().Set("Content-Type", "application/json; charset=utf-8")
+	w.WriteHeader(http.StatusOK)
+	w.Write(jsonData)
+}
+
+func (h AdminApisHandler) deleteContentItemByCategory(claims *tokenauth.Claims, w http.ResponseWriter, r *http.Request, category string) {
+	//get all-apps param value
+	allApps := false //false by defautl
+	allAppsParam := r.URL.Query().Get("all-apps")
+	if allAppsParam != "" {
+		allApps, _ = strconv.ParseBool(allAppsParam)
+	}
+
+	vars := mux.Vars(r)
+	id := vars["id"]
+
+	err := h.app.Services.DeleteContentItemByCategory(allApps, claims.AppID, claims.OrgID, id, category)
+	if err != nil {
+		log.Printf("Error on deleting content item with id - %s\n %s", id, err)
 		http.Error(w, err.Error(), http.StatusInternalServerError)
 		return
 	}
@@ -425,7 +1004,7 @@
 // @Success 200 {object} uploadImageResponse
 // @Security AdminUserAuth
 // @Router /admin/image [post]
-func (h AdminApisHandler) UploadImage(w http.ResponseWriter, r *http.Request) {
+func (h AdminApisHandler) UploadImage(claims *tokenauth.Claims, w http.ResponseWriter, r *http.Request) {
 	//validate the image type
 	path := r.PostFormValue("path")
 	if len(path) <= 0 {
@@ -506,6 +1085,7 @@
 // @Description Retrieves  all content items.<b> The data element could be either a primitive or nested json or array.</b>
 // @Tags Admin
 // @ID AdminGetContentItems
+// @Param all-apps query boolean false "It says if the data is associated with the current app or it is for all the apps within the organization. It is 'false' by default."
 // @Param offset query string false "offset"
 // @Param limit query string false "limit - limit the result"
 // @Param order query string false "order - Possible values: asc, desc. Default: desc"
@@ -514,7 +1094,13 @@
 // @Success 200 {array} model.ContentItem
 // @Security AdminUserAuth
 // @Router /admin/content_items [get]
-func (h AdminApisHandler) GetContentItems(w http.ResponseWriter, r *http.Request) {
+func (h AdminApisHandler) GetContentItems(claims *tokenauth.Claims, w http.ResponseWriter, r *http.Request) {
+	//get all-apps param value
+	allApps := false //false by defautl
+	allAppsParam := r.URL.Query().Get("all-apps")
+	if allAppsParam != "" {
+		allApps, _ = strconv.ParseBool(allAppsParam)
+	}
 
 	var offset *int64
 	offsets, ok := r.URL.Query()["offset"]
@@ -549,1355 +1135,6 @@
 		}
 	}
 
-	resData, err := h.app.Services.GetContentItems(body.IDs, body.Categories, offset, limit, order)
-	if err != nil {
-		log.Printf("Error on cgetting content items - %s\n", err)
-		http.Error(w, err.Error(), http.StatusInternalServerError)
-		return
-	}
-
-	if resData == nil {
-		resData = []model.ContentItemResponse{}
-	}
-
-	data, err := json.Marshal(resData)
-	if err != nil {
-		log.Println("Error on marshal all content items")
-		http.Error(w, http.StatusText(http.StatusInternalServerError), http.StatusInternalServerError)
-		return
-	}
-
-	w.Header().Set("Content-Type", "application/json; charset=utf-8")
-	w.WriteHeader(http.StatusOK)
-	w.Write(data)
-}
-
-// GetContentItem Retrieves a content item by id. <b> The data element could be either a primitive or nested json or array.</b>
-// @Description Retrieves a content item by id. <b> The data element could be either a primitive or nested json or array.</b>
-// @Tags Admin
-// @ID AdminGetContentItem
-// @Accept json
-// @Produce json
-// @Success 200 {object} model.ContentItem
-// @Security AdminUserAuth
-// @Router /admin/content_items/{id} [get]
-func (h AdminApisHandler) GetContentItem(w http.ResponseWriter, r *http.Request) {
-	vars := mux.Vars(r)
-	id := vars["id"]
-
-	resData, err := h.app.Services.GetContentItem(id)
-	if err != nil {
-		log.Printf("Error on getting content item id - %s\n %s", id, err)
-		http.Error(w, err.Error(), http.StatusInternalServerError)
-		return
-	}
-
-	data, err := json.Marshal(resData)
-	if err != nil {
-		log.Println("Error on marshal the content item")
-		http.Error(w, http.StatusText(http.StatusInternalServerError), http.StatusInternalServerError)
-		return
-	}
-
-	w.Header().Set("Content-Type", "application/json; charset=utf-8")
-	w.WriteHeader(http.StatusOK)
-	w.Write(data)
-}
-
-// UpdateContentItem Updates a content item with the specified id. <b> The data element could be either a primitive or nested json or array.</b>
-// @Description Updates a content item with the specified id. <b> The data element could be either a primitive or nested json or array.</b>
-// @Tags Admin
-// @ID AdminUpdateContentItem
-// @Accept json
-// @Produce json
-// @Success 200 {object} model.ContentItem
-// @Security AdminUserAuth
-// @Router /admin/content_items/{id} [put]
-func (h AdminApisHandler) UpdateContentItem(w http.ResponseWriter, r *http.Request) {
-	vars := mux.Vars(r)
-	id := vars["id"]
-
-	data, err := ioutil.ReadAll(r.Body)
-	if err != nil {
-		log.Printf("Error on marshal create a content item - %s\n", err.Error())
-		http.Error(w, http.StatusText(http.StatusBadRequest), http.StatusBadRequest)
-		return
-	}
-
-	var item model.ContentItem
-	err = json.Unmarshal(data, &item)
-	if err != nil {
-		log.Printf("Error on unmarshal the create content item request data - %s\n", err.Error())
-		http.Error(w, err.Error(), http.StatusBadRequest)
-		return
-	}
-
-	if item.ID != id {
-		log.Printf("Inconsistent attempt to update: path id is not equal to json ID")
-		http.Error(w, "Inconsistent attempt to update: path id is not equal to json ID", http.StatusBadRequest)
-		return
-	}
-
-	if len(item.Category) == 0 {
-		log.Printf("Unable to update content item: Missing category")
-		http.Error(w, "Unable to create content item: Missing category", http.StatusBadRequest)
-		return
-	}
-
-	resData, err := h.app.Services.UpdateContentItem(id, &item)
-	if err != nil {
-		log.Printf("Error on updating content item with id - %s\n %s", id, err)
-		http.Error(w, err.Error(), http.StatusInternalServerError)
-		return
-	}
-
-	jsonData, err := json.Marshal(resData)
-	if err != nil {
-		log.Println("Error on marshal the updated content item")
-		http.Error(w, http.StatusText(http.StatusInternalServerError), http.StatusInternalServerError)
-		return
-	}
-
-	w.Header().Set("Content-Type", "application/json; charset=utf-8")
-	w.WriteHeader(http.StatusOK)
-	w.Write(jsonData)
-}
-
-// createContentItemRequestBody Expected body while creating a new content item
-type createContentItemRequestBody struct {
-	Category string      `json:"category" bson:"category"`
-	Data     interface{} `json:"data" bson:"data"`
-} // @name createContentItemRequestBody
-
-// CreateContentItem creates a new content item. <b> The data element could be either a primitive or nested json or array.</b>
-// @Description Creates a new content item. <b> The data element could be either a primitive or nested json or array.</b>
-// @Tags Admin
-// @ID AdminCreateContentItem
-// @Accept json
-// @Success 200 {object} createContentItemRequestBody
-// @Security AdminUserAuth
-// @Router /admin/content_items [post]
-func (h AdminApisHandler) CreateContentItem(w http.ResponseWriter, r *http.Request) {
-
-	data, err := ioutil.ReadAll(r.Body)
-	if err != nil {
-		log.Printf("Error on marshal create a content item - %s\n", err.Error())
-		http.Error(w, http.StatusText(http.StatusBadRequest), http.StatusBadRequest)
-		return
-	}
-
-	var item createContentItemRequestBody
-	err = json.Unmarshal(data, &item)
-	if err != nil {
-		log.Printf("Error on unmarshal the create content item request data - %s\n", err.Error())
-		http.Error(w, err.Error(), http.StatusBadRequest)
-		return
-	}
-
-	if len(item.Category) == 0 {
-		log.Printf("Unable to create content item: Missing category")
-		http.Error(w, "Unable to create content item: Missing category", http.StatusBadRequest)
-		return
-	}
-
-	createdItem, err := h.app.Services.CreateContentItem(&model.ContentItem{
-		Category: item.Category,
-		Data:     item.Data,
-	})
-	if err != nil {
-		log.Printf("Error on creating content item: %s\n", err)
-		http.Error(w, err.Error(), http.StatusInternalServerError)
-		return
-	}
-
-	jsonData, err := json.Marshal(createdItem)
-	if err != nil {
-		log.Println("Error on marshal the new content item")
-		http.Error(w, http.StatusText(http.StatusInternalServerError), http.StatusInternalServerError)
-		return
-	}
-
-	w.Header().Set("Content-Type", "application/json; charset=utf-8")
-	w.WriteHeader(http.StatusOK)
-	w.Write(jsonData)
-}
-
-// DeleteContentItem Deletes a content item with the specified id
-// @Description Deletes a content item with the specified id
-// @Tags Admin
-// @ID AdminDeleteContentItem
-// @Success 200
-// @Security AdminUserAuth
-// @Router /admin/content_items/{id} [delete]
-func (h AdminApisHandler) DeleteContentItem(w http.ResponseWriter, r *http.Request) {
-	vars := mux.Vars(r)
-	guideID := vars["id"]
-
-	err := h.app.Services.DeleteContentItem(guideID)
-	if err != nil {
-		log.Printf("Error on deleting content item with id - %s\n %s", guideID, err)
-		http.Error(w, err.Error(), http.StatusInternalServerError)
-		return
-	}
-
-	w.Header().Set("Content-Type", "application/json; charset=utf-8")
-	w.WriteHeader(http.StatusOK)
-}
-
-// GetContentItemsCategories Retrieves  all content item categories that have in the database
-// @Description Retrieves  all content item categories that have in the database
-// @Tags Admin
-// @ID AdminGetContentItemsCategories
-// @Success 200
-// @Security AdminUserAuth
-// @Router /admin/content_item/categories [get]
-func (h AdminApisHandler) GetContentItemsCategories(w http.ResponseWriter, r *http.Request) {
-	resData, err := h.app.Services.GetContentItemsCategories()
-	if err != nil {
-		log.Printf("Error on cgetting content items - %s\n", err)
-		http.Error(w, err.Error(), http.StatusInternalServerError)
-		return
-	}
-
-	if resData == nil {
-		resData = []string{}
-	}
-
-	data, err := json.Marshal(resData)
-	if err != nil {
-		log.Println("Error on marshal all content items")
-		http.Error(w, http.StatusText(http.StatusInternalServerError), http.StatusInternalServerError)
-		return
-	}
-
-	w.Header().Set("Content-Type", "application/json; charset=utf-8")
-	w.WriteHeader(http.StatusOK)
-	w.Write(data)
-}
-=======
-package rest
-
-import (
-	"content/core"
-	"content/core/model"
-	"encoding/json"
-	"io/ioutil"
-	"log"
-	"net/http"
-	"strconv"
-	"strings"
-
-	"github.com/gorilla/mux"
-	"github.com/rokwire/core-auth-library-go/tokenauth"
-	"go.mongodb.org/mongo-driver/bson"
-)
-
-//AdminApisHandler handles the rest Admin APIs implementation
-type AdminApisHandler struct {
-	app *core.Application
-}
-
-// GetStudentGuides Retrieves  all student guides
-// @Description Retrieves  all student guides
-// @Param ids query string false "Coma separated IDs of the desired records"
-// @Tags Admin
-// @ID AdminGetStudentGuides
-// @Accept json
-// @Success 200
-// @Security AdminUserAuth
-// @Deprecated true
-// @Router /admin/student_guides [get]
-func (h AdminApisHandler) GetStudentGuides(claims *tokenauth.Claims, w http.ResponseWriter, r *http.Request) {
-
-	IDs := []string{}
-	IDskeys, ok := r.URL.Query()["ids"]
-	if ok && len(IDskeys[0]) > 0 {
-		extIDs := IDskeys[0]
-		IDs = strings.Split(extIDs, ",")
-	}
-
-	resData, err := h.app.Services.GetStudentGuides(claims.AppID, claims.OrgID, IDs)
-	if err != nil {
-		log.Printf("Error on getting guide items by id - %s\n", err)
-		http.Error(w, err.Error(), http.StatusInternalServerError)
-		return
-	}
-
-	if resData == nil {
-		resData = []bson.M{}
-	}
-
-	data, err := json.Marshal(resData)
-	if err != nil {
-		log.Println("Error on marshal all student guides")
-		http.Error(w, http.StatusText(http.StatusInternalServerError), http.StatusInternalServerError)
-		return
-	}
-
-	w.Header().Set("Content-Type", "application/json; charset=utf-8")
-	w.WriteHeader(http.StatusOK)
-	w.Write(data)
-}
-
-// GetStudentGuide Retrieves a student guide by id
-// @Description Retrieves  all items
-// @Tags Admin
-// @ID AdminGetStudentGuide
-// @Accept json
-// @Produce json
-// @Success 200
-// @Security AdminUserAuth
-// @Deprecated true
-// @Router /admin/student_guides/{id} [get]
-func (h AdminApisHandler) GetStudentGuide(claims *tokenauth.Claims, w http.ResponseWriter, r *http.Request) {
-	vars := mux.Vars(r)
-	guideID := vars["id"]
-
-	resData, err := h.app.Services.GetStudentGuide(claims.AppID, claims.OrgID, guideID)
-	if err != nil {
-		log.Printf("Error on getting student guide id - %s\n %s", guideID, err)
-		http.Error(w, err.Error(), http.StatusInternalServerError)
-		return
-	}
-
-	data, err := json.Marshal(resData)
-	if err != nil {
-		log.Println("Error on marshal the student guide")
-		http.Error(w, http.StatusText(http.StatusInternalServerError), http.StatusInternalServerError)
-		return
-	}
-
-	w.Header().Set("Content-Type", "application/json; charset=utf-8")
-	w.WriteHeader(http.StatusOK)
-	w.Write(data)
-}
-
-// UpdateStudentGuide Updates a student guide with the specified id
-// @Description Updates a student guide with the specified id
-// @Tags Admin
-// @ID AdminUpdateStudentGuide
-// @Accept json
-// @Produce json
-// @Success 200
-// @Security AdminUserAuth
-// @Deprecated true
-// @Router /admin/student_guides/{id} [put]
-func (h AdminApisHandler) UpdateStudentGuide(claims *tokenauth.Claims, w http.ResponseWriter, r *http.Request) {
-	vars := mux.Vars(r)
-	guideID := vars["id"]
-
-	data, err := ioutil.ReadAll(r.Body)
-	if err != nil {
-		log.Printf("Error on marshal create a student guide - %s\n", err.Error())
-		http.Error(w, http.StatusText(http.StatusBadRequest), http.StatusBadRequest)
-		return
-	}
-
-	var item bson.M
-	err = json.Unmarshal(data, &item)
-	if err != nil {
-		log.Printf("Error on unmarshal the create student guide request data - %s\n", err.Error())
-		http.Error(w, err.Error(), http.StatusBadRequest)
-		return
-	}
-
-	resData, err := h.app.Services.UpdateStudentGuide(claims.AppID, claims.OrgID, guideID, item)
-	if err != nil {
-		log.Printf("Error on updating student guide with id - %s\n %s", guideID, err)
-		http.Error(w, err.Error(), http.StatusInternalServerError)
-		return
-	}
-
-	jsonData, err := json.Marshal(resData)
-	if err != nil {
-		log.Println("Error on marshal the updated student guide")
-		http.Error(w, http.StatusText(http.StatusInternalServerError), http.StatusInternalServerError)
-		return
-	}
-
-	w.Header().Set("Content-Type", "application/json; charset=utf-8")
-	w.WriteHeader(http.StatusOK)
-	w.Write(jsonData)
-}
-
-// CreateStudentGuide Creates a student guide item
-// @Description Creates a student guide item
-// @Tags Admin
-// @ID AdminCreateStudentGuide
-// @Accept json
-// @Success 200
-// @Security AdminUserAuth
-// @Deprecated true
-// @Router /admin/student_guides [post]
-func (h AdminApisHandler) CreateStudentGuide(claims *tokenauth.Claims, w http.ResponseWriter, r *http.Request) {
-
-	data, err := ioutil.ReadAll(r.Body)
-	if err != nil {
-		log.Printf("Error on marshal create a student guide - %s\n", err.Error())
-		http.Error(w, http.StatusText(http.StatusBadRequest), http.StatusBadRequest)
-		return
-	}
-
-	var item bson.M
-	err = json.Unmarshal(data, &item)
-	if err != nil {
-		log.Printf("Error on unmarshal the create student guide request data - %s\n", err.Error())
-		http.Error(w, err.Error(), http.StatusBadRequest)
-		return
-	}
-
-	createdItem, err := h.app.Services.CreateStudentGuide(claims.AppID, claims.OrgID, item)
-	if err != nil {
-		log.Printf("Error on creating student guide: %s\n", err)
-		http.Error(w, err.Error(), http.StatusInternalServerError)
-		return
-	}
-
-	jsonData, err := json.Marshal(createdItem)
-	if err != nil {
-		log.Println("Error on marshal the new item")
-		http.Error(w, http.StatusText(http.StatusInternalServerError), http.StatusInternalServerError)
-		return
-	}
-
-	w.Header().Set("Content-Type", "application/json; charset=utf-8")
-	w.WriteHeader(http.StatusOK)
-	w.Write(jsonData)
-}
-
-// DeleteStudentGuide Deletes a student guide item with the specified id
-// @Description Deletes a student guide item with the specified id
-// @Tags Admin
-// @ID AdminDeleteStudentGuide
-// @Success 200
-// @Security AdminUserAuth
-// @Deprecated true
-// @Router /admin/student_guides/{id} [delete]
-func (h AdminApisHandler) DeleteStudentGuide(claims *tokenauth.Claims, w http.ResponseWriter, r *http.Request) {
-	vars := mux.Vars(r)
-	guideID := vars["id"]
-
-	err := h.app.Services.DeleteStudentGuide(claims.AppID, claims.OrgID, guideID)
-	if err != nil {
-		log.Printf("Error on deleting student guide with id - %s\n %s", guideID, err)
-		http.Error(w, err.Error(), http.StatusInternalServerError)
-		return
-	}
-
-	w.Header().Set("Content-Type", "application/json; charset=utf-8")
-	w.WriteHeader(http.StatusOK)
-}
-
-// GetHealthLocations Retrieves  all health locations
-// @Description Retrieves  all health locations
-// @Param ids query string false "Coma separated IDs of the desired records"
-// @Tags Admin
-// @ID AdminGetHealthLocations
-// @Accept json
-// @Success 200
-// @Security AdminUserAuth
-// @Deprecated true
-// @Router /admin/health_locations [get]
-func (h AdminApisHandler) GetHealthLocations(claims *tokenauth.Claims, w http.ResponseWriter, r *http.Request) {
-
-	IDs := []string{}
-	IDskeys, ok := r.URL.Query()["ids"]
-	if ok && len(IDskeys[0]) > 0 {
-		extIDs := IDskeys[0]
-		IDs = strings.Split(extIDs, ",")
-	}
-
-	resData, err := h.app.Services.GetHealthLocations(claims.AppID, claims.OrgID, IDs)
-	if err != nil {
-		log.Printf("Error on health location items by id - %s\n", err)
-		http.Error(w, err.Error(), http.StatusInternalServerError)
-		return
-	}
-
-	if resData == nil {
-		resData = []bson.M{}
-	}
-
-	data, err := json.Marshal(resData)
-	if err != nil {
-		log.Println("Error on marshal all health locations")
-		http.Error(w, http.StatusText(http.StatusInternalServerError), http.StatusInternalServerError)
-		return
-	}
-
-	w.Header().Set("Content-Type", "application/json; charset=utf-8")
-	w.WriteHeader(http.StatusOK)
-	w.Write(data)
-}
-
-// GetHealthLocation Retrieves a health location by id
-// @Description Retrieves a health location by id
-// @Tags Admin
-// @ID AdminGetHealthLocation
-// @Accept json
-// @Produce json
-// @Success 200
-// @Security AdminUserAuth
-// @Deprecated true
-// @Router /admin/health_locations/{id} [get]
-func (h AdminApisHandler) GetHealthLocation(claims *tokenauth.Claims, w http.ResponseWriter, r *http.Request) {
-	vars := mux.Vars(r)
-	locationID := vars["id"]
-
-	resData, err := h.app.Services.GetHealthLocation(claims.AppID, claims.OrgID, locationID)
-	if err != nil {
-		log.Printf("Error on getting health location id - %s\n %s", locationID, err)
-		http.Error(w, err.Error(), http.StatusInternalServerError)
-		return
-	}
-
-	data, err := json.Marshal(resData)
-	if err != nil {
-		log.Println("Error on marshal the health location")
-		http.Error(w, http.StatusText(http.StatusInternalServerError), http.StatusInternalServerError)
-		return
-	}
-
-	w.Header().Set("Content-Type", "application/json; charset=utf-8")
-	w.WriteHeader(http.StatusOK)
-	w.Write(data)
-}
-
-// UpdateHealthLocation Updates a health location with the specified id
-// @Description Updates a health location with the specified id
-// @Tags Admin
-// @ID AdminUpdateHealthLocation
-// @Accept json
-// @Produce json
-// @Success 200
-// @Security AdminUserAuth
-// @Deprecated true
-// @Router /admin/health_locations/{id} [put]
-func (h AdminApisHandler) UpdateHealthLocation(claims *tokenauth.Claims, w http.ResponseWriter, r *http.Request) {
-	vars := mux.Vars(r)
-	locationID := vars["id"]
-
-	data, err := ioutil.ReadAll(r.Body)
-	if err != nil {
-		log.Printf("Error on marshal create a health location - %s\n", err.Error())
-		http.Error(w, http.StatusText(http.StatusBadRequest), http.StatusBadRequest)
-		return
-	}
-
-	var item bson.M
-	err = json.Unmarshal(data, &item)
-	if err != nil {
-		log.Printf("Error on unmarshal the create health location request data - %s\n", err.Error())
-		http.Error(w, err.Error(), http.StatusBadRequest)
-		return
-	}
-
-	resData, err := h.app.Services.UpdateHealthLocation(claims.AppID, claims.OrgID, locationID, item)
-	if err != nil {
-		log.Printf("Error on updating health location with id - %s\n %s", locationID, err)
-		http.Error(w, err.Error(), http.StatusInternalServerError)
-		return
-	}
-
-	jsonData, err := json.Marshal(resData)
-	if err != nil {
-		log.Println("Error on marshal the updated health location")
-		http.Error(w, http.StatusText(http.StatusInternalServerError), http.StatusInternalServerError)
-		return
-	}
-
-	w.Header().Set("Content-Type", "application/json; charset=utf-8")
-	w.WriteHeader(http.StatusOK)
-	w.Write(jsonData)
-}
-
-// CreateHealthLocation Create a new health location
-// @Description Create a new health location
-// @Tags Admin
-// @ID AdminCreateHealthLocation
-// @Accept json
-// @Success 200
-// @Security AdminUserAuth
-// @Deprecated true
-// @Router /admin/health_locations [post]
-func (h AdminApisHandler) CreateHealthLocation(claims *tokenauth.Claims, w http.ResponseWriter, r *http.Request) {
-
-	data, err := ioutil.ReadAll(r.Body)
-	if err != nil {
-		log.Printf("Error on marshal create a health location - %s\n", err.Error())
-		http.Error(w, http.StatusText(http.StatusBadRequest), http.StatusBadRequest)
-		return
-	}
-
-	var item bson.M
-	err = json.Unmarshal(data, &item)
-	if err != nil {
-		log.Printf("Error on unmarshal the create health location request data - %s\n", err.Error())
-		http.Error(w, err.Error(), http.StatusBadRequest)
-		return
-	}
-
-	createdItem, err := h.app.Services.CreateHealthLocation(claims.AppID, claims.OrgID, item)
-	if err != nil {
-		log.Printf("Error on creating health location: %s\n", err)
-		http.Error(w, err.Error(), http.StatusInternalServerError)
-		return
-	}
-
-	jsonData, err := json.Marshal(createdItem)
-	if err != nil {
-		log.Println("Error on marshal the new item")
-		http.Error(w, http.StatusText(http.StatusInternalServerError), http.StatusInternalServerError)
-		return
-	}
-
-	w.Header().Set("Content-Type", "application/json; charset=utf-8")
-	w.WriteHeader(http.StatusOK)
-	w.Write(jsonData)
-}
-
-// DeleteHealthLocation Deletes a health location with the specified id
-// @Description Deletes a health location with the specified id
-// @Tags Admin
-// @ID AdminDeleteHealthLocation
-// @Success 200
-// @Security AdminUserAuth
-// @Deprecated true
-// @Router /admin/health_location/{id} [delete]
-func (h AdminApisHandler) DeleteHealthLocation(claims *tokenauth.Claims, w http.ResponseWriter, r *http.Request) {
-	vars := mux.Vars(r)
-	locationID := vars["id"]
-
-	err := h.app.Services.DeleteHealthLocation(claims.AppID, claims.OrgID, locationID)
-	if err != nil {
-		log.Printf("Error on deleting health location with id - %s\n %s", locationID, err)
-		http.Error(w, err.Error(), http.StatusInternalServerError)
-		return
-	}
-
-	w.Header().Set("Content-Type", "application/json; charset=utf-8")
-	w.WriteHeader(http.StatusOK)
-}
-
-// GetHealthLocationsV2 Retrieves health locations
-// @Description Retrieves Retrieves health locations
-// @Tags Admin
-// @ID AdminGetHealthLocationsV2
-// @Param all-apps query boolean false "It says if the data is associated with the current app or it is for all the apps within the organization. It is 'false' by default."
-// @Param ids query string false "Comma separated IDs of the desired records"
-// @Param offset query string false "offset"
-// @Param limit query string false "limit - limit the result"
-// @Param order query string false "order - Possible values: asc, desc. Default: desc"
-// @Accept json
-// @Success 200 {array} model.ContentItem
-// @Security AdminUserAuth
-// @Router /admin/v2/health_locations [get]
-func (h AdminApisHandler) GetHealthLocationsV2(claims *tokenauth.Claims, w http.ResponseWriter, r *http.Request) {
-	h.getContentItemsByCategory(claims, w, r, "health_location")
-}
-
-// CreateHealthLocationV2 creates a new health location. <b> The data element could be either a primitive or nested json or array.</b>
-// @Description Creates a new health location. <b> The data element could be either a primitive or nested json or array.</b>
-// @Tags Admin
-// @ID AdminCreateHealthLocationV2
-// @Param data body createContentItemByCategoryRequestBody true "Params"
-// @Accept json
-// @Success 200 {object} model.ContentItem
-// @Security AdminUserAuth
-// @Router /admin/v2/health_locations [post]
-func (h AdminApisHandler) CreateHealthLocationV2(claims *tokenauth.Claims, w http.ResponseWriter, r *http.Request) {
-	h.createContentItemByCategory(claims, w, r, "health_location")
-}
-
-// UpdateHealthLocationV2 Updates a health location with the specified id. <b> The data element could be either a primitive or nested json or array.</b>
-// @Description Updates a health location with the specified id. <b> The data element could be either a primitive or nested json or array.</b>
-// @Tags Admin
-// @ID AdminUpdateHealthLocationV2
-// @Param data body updateContentItemByCategoryRequestBody true "Params"
-// @Accept json
-// @Produce json
-// @Success 200 {object} model.ContentItem
-// @Security AdminUserAuth
-// @Router /admin/v2/health_locations/{id} [put]
-func (h AdminApisHandler) UpdateHealthLocationV2(claims *tokenauth.Claims, w http.ResponseWriter, r *http.Request) {
-	h.updateContentItemByCategory(claims, w, r, "health_location")
-}
-
-// DeleteHealthLocationV2 Deletes a health location with the specified id
-// @Description Deletes a health location with the specified id
-// @Tags Admin
-// @ID AdminDeleteHealthLocationV2
-// @Param all-apps query boolean false "It says if the data is associated with the current app or it is for all the apps within the organization. It is 'false' by default."
-// @Success 200
-// @Security AdminUserAuth
-// @Router /admin/v2/health_locations/{id} [delete]
-func (h AdminApisHandler) DeleteHealthLocationV2(claims *tokenauth.Claims, w http.ResponseWriter, r *http.Request) {
-	h.deleteContentItemByCategory(claims, w, r, "health_location")
-}
-
-// GetStudentGuidesV2 Retrieves student guides
-// @Description Retrieves student guides
-// @Tags Admin
-// @ID AdminGetStudentGuidesV2
-// @Param all-apps query boolean false "It says if the data is associated with the current app or it is for all the apps within the organization. It is 'false' by default."
-// @Param ids query string false "Comma separated IDs of the desired records"
-// @Param offset query string false "offset"
-// @Param limit query string false "limit - limit the result"
-// @Param order query string false "order - Possible values: asc, desc. Default: desc"
-// @Accept json
-// @Success 200 {array} model.ContentItem
-// @Security AdminUserAuth
-// @Router /admin/v2/student_guides [get]
-func (h AdminApisHandler) GetStudentGuidesV2(claims *tokenauth.Claims, w http.ResponseWriter, r *http.Request) {
-	h.getContentItemsByCategory(claims, w, r, "student_guide")
-}
-
-// CreateStudentGuidesV2 creates a new student guide. <b> The data element could be either a primitive or nested json or array.</b>
-// @Description Creates a new student guide. <b> The data element could be either a primitive or nested json or array.</b>
-// @Tags Admin
-// @ID AdminCreateStudentGuidesV2
-// @Param data body createContentItemByCategoryRequestBody true "Params"
-// @Accept json
-// @Success 200 {object} model.ContentItem
-// @Security AdminUserAuth
-// @Router /admin/v2/student_guides [post]
-func (h AdminApisHandler) CreateStudentGuidesV2(claims *tokenauth.Claims, w http.ResponseWriter, r *http.Request) {
-	h.createContentItemByCategory(claims, w, r, "student_guide")
-}
-
-// UpdateStudentGuidesV2 Updates a student guide with the specified id. <b> The data element could be either a primitive or nested json or array.</b>
-// @Description Updates a student guide with the specified id. <b> The data element could be either a primitive or nested json or array.</b>
-// @Tags Admin
-// @ID AdminUpdateStudentGuidesV2
-// @Param data body updateContentItemByCategoryRequestBody true "Params"
-// @Accept json
-// @Produce json
-// @Success 200 {object} model.ContentItem
-// @Security AdminUserAuth
-// @Router /admin/v2/student_guides/{id} [put]
-func (h AdminApisHandler) UpdateStudentGuidesV2(claims *tokenauth.Claims, w http.ResponseWriter, r *http.Request) {
-	h.updateContentItemByCategory(claims, w, r, "student_guide")
-}
-
-// DeleteStudentGuidesV2 Deletes a student guide with the specified id
-// @Description Deletes a student guide with the specified id
-// @Tags Admin
-// @ID AdminDeleteStudentGuidesV2
-// @Param all-apps query boolean false "It says if the data is associated with the current app or it is for all the apps within the organization. It is 'false' by default."
-// @Success 200
-// @Security AdminUserAuth
-// @Router /admin/v2/student_guides/{id} [delete]
-func (h AdminApisHandler) DeleteStudentGuidesV2(claims *tokenauth.Claims, w http.ResponseWriter, r *http.Request) {
-	h.deleteContentItemByCategory(claims, w, r, "student_guide")
-}
-
-// GetWellness Retrieves wellness items
-// @Description Retrieves wellness items
-// @Tags Admin
-// @ID AdminGetWellness
-// @Param all-apps query boolean false "It says if the data is associated with the current app or it is for all the apps within the organization. It is 'false' by default."
-// @Param ids query string false "Comma separated IDs of the desired records"
-// @Param offset query string false "offset"
-// @Param limit query string false "limit - limit the result"
-// @Param order query string false "order - Possible values: asc, desc. Default: desc"
-// @Accept json
-// @Success 200 {array} model.ContentItem
-// @Security AdminUserAuth
-// @Router /admin/wellness [get]
-func (h AdminApisHandler) GetWellness(claims *tokenauth.Claims, w http.ResponseWriter, r *http.Request) {
-	h.getContentItemsByCategory(claims, w, r, "wellness")
-}
-
-// CreateWellness creates a new wellness. <b> The data element could be either a primitive or nested json or array.</b>
-// @Description Creates a new wellness. <b> The data element could be either a primitive or nested json or array.</b>
-// @Tags Admin
-// @ID AdminCreateWellness
-// @Param data body createContentItemByCategoryRequestBody true "Params"
-// @Accept json
-// @Success 200 {object} model.ContentItem
-// @Security AdminUserAuth
-// @Router /admin/wellness [post]
-func (h AdminApisHandler) CreateWellness(claims *tokenauth.Claims, w http.ResponseWriter, r *http.Request) {
-	h.createContentItemByCategory(claims, w, r, "wellness")
-}
-
-// UpdateWellness Updates a wellness with the specified id. <b> The data element could be either a primitive or nested json or array.</b>
-// @Description Updates a wellness with the specified id. <b> The data element could be either a primitive or nested json or array.</b>
-// @Tags Admin
-// @ID AdminUpdateWellness
-// @Param data body updateContentItemByCategoryRequestBody true "Params"
-// @Accept json
-// @Produce json
-// @Success 200 {object} model.ContentItem
-// @Security AdminUserAuth
-// @Router /admin/wellness/{id} [put]
-func (h AdminApisHandler) UpdateWellness(claims *tokenauth.Claims, w http.ResponseWriter, r *http.Request) {
-	h.updateContentItemByCategory(claims, w, r, "wellness")
-}
-
-// DeleteWellness Deletes a wellness with the specified id
-// @Description Deletes a wellness with the specified id
-// @Tags Admin
-// @ID AdminDeleteWellness
-// @Param all-apps query boolean false "It says if the data is associated with the current app or it is for all the apps within the organization. It is 'false' by default."
-// @Success 200
-// @Security AdminUserAuth
-// @Router /admin/wellness/{id} [delete]
-func (h AdminApisHandler) DeleteWellness(claims *tokenauth.Claims, w http.ResponseWriter, r *http.Request) {
-	h.deleteContentItemByCategory(claims, w, r, "wellness")
-}
-
-// GetCampusReminders Retrieves campus reminders
-// @Description Retrieves campus reminders
-// @Tags Admin
-// @ID AdminGetCampusReminders
-// @Param all-apps query boolean false "It says if the data is associated with the current app or it is for all the apps within the organization. It is 'false' by default."
-// @Param ids query string false "Comma separated IDs of the desired records"
-// @Param offset query string false "offset"
-// @Param limit query string false "limit - limit the result"
-// @Param order query string false "order - Possible values: asc, desc. Default: desc"
-// @Accept json
-// @Success 200 {array} model.ContentItem
-// @Security AdminUserAuth
-// @Router /admin/campus_reminders [get]
-func (h AdminApisHandler) GetCampusReminders(claims *tokenauth.Claims, w http.ResponseWriter, r *http.Request) {
-	h.getContentItemsByCategory(claims, w, r, "campus_reminder")
-}
-
-// CreateCampusReminder creates a new campus reminder. <b> The data element could be either a primitive or nested json or array.</b>
-// @Description Creates a new campus reminder. <b> The data element could be either a primitive or nested json or array.</b>
-// @Tags Admin
-// @ID AdminCreateCampusReminder
-// @Param data body createContentItemByCategoryRequestBody true "Params"
-// @Accept json
-// @Success 200 {object} model.ContentItem
-// @Security AdminUserAuth
-// @Router /admin/campus_reminders [post]
-func (h AdminApisHandler) CreateCampusReminder(claims *tokenauth.Claims, w http.ResponseWriter, r *http.Request) {
-	h.createContentItemByCategory(claims, w, r, "campus_reminder")
-}
-
-// UpdateCampusReminder Updates a campus reminder with the specified id. <b> The data element could be either a primitive or nested json or array.</b>
-// @Description Updates a campus reminder with the specified id. <b> The data element could be either a primitive or nested json or array.</b>
-// @Tags Admin
-// @ID AdminCampusReminder
-// @Param data body updateContentItemByCategoryRequestBody true "Params"
-// @Accept json
-// @Produce json
-// @Success 200 {object} model.ContentItem
-// @Security AdminUserAuth
-// @Router /admin/campus_reminders/{id} [put]
-func (h AdminApisHandler) UpdateCampusReminder(claims *tokenauth.Claims, w http.ResponseWriter, r *http.Request) {
-	h.updateContentItemByCategory(claims, w, r, "campus_reminder")
-}
-
-// DeleteCampusReminder Deletes a campus reminder with the specified id
-// @Description Deletes a campus reminder with the specified id
-// @Tags Admin
-// @ID AdminDeleteCampusReminder
-// @Param all-apps query boolean false "It says if the data is associated with the current app or it is for all the apps within the organization. It is 'false' by default."
-// @Success 200
-// @Security AdminUserAuth
-// @Router /admin/campus_reminders/{id} [delete]
-func (h AdminApisHandler) DeleteCampusReminder(claims *tokenauth.Claims, w http.ResponseWriter, r *http.Request) {
-	h.deleteContentItemByCategory(claims, w, r, "campus_reminder")
-}
-
-// GetGiesOnboardingChecklists Retrieves gies onboarding checklists
-// @Description Retrieves gies onboarding checklists
-// @Tags Admin
-// @ID AdminGetGiesOnboardingChecklists
-// @Param all-apps query boolean false "It says if the data is associated with the current app or it is for all the apps within the organization. It is 'false' by default."
-// @Param ids query string false "Comma separated IDs of the desired records"
-// @Param offset query string false "offset"
-// @Param limit query string false "limit - limit the result"
-// @Param order query string false "order - Possible values: asc, desc. Default: desc"
-// @Accept json
-// @Success 200 {array} model.ContentItem
-// @Security AdminUserAuth
-// @Router /admin/gies_onboarding_checklist [get]
-func (h AdminApisHandler) GetGiesOnboardingChecklists(claims *tokenauth.Claims, w http.ResponseWriter, r *http.Request) {
-	h.getContentItemsByCategory(claims, w, r, "gies_onboarding_checklist")
-}
-
-// CreateGiesOnboardingChecklist creates a new gies onboarding checklist. <b> The data element could be either a primitive or nested json or array.</b>
-// @Description Creates a new gies onboarding checklist. <b> The data element could be either a primitive or nested json or array.</b>
-// @Tags Admin
-// @ID AdminCreateGiesOnboardingChecklist
-// @Param data body createContentItemByCategoryRequestBody true "Params"
-// @Accept json
-// @Success 200 {object} model.ContentItem
-// @Security AdminUserAuth
-// @Router /admin/gies_onboarding_checklist [post]
-func (h AdminApisHandler) CreateGiesOnboardingChecklist(claims *tokenauth.Claims, w http.ResponseWriter, r *http.Request) {
-	h.createContentItemByCategory(claims, w, r, "gies_onboarding_checklist")
-}
-
-// UpdateGiesOnboardingChecklist Updates a gies onboarding checklist with the specified id. <b> The data element could be either a primitive or nested json or array.</b>
-// @Description Updates a gies onboarding checklist with the specified id. <b> The data element could be either a primitive or nested json or array.</b>
-// @Tags Admin
-// @ID AdminUpdateGiesOnboardingChecklist
-// @Param data body updateContentItemByCategoryRequestBody true "Params"
-// @Accept json
-// @Produce json
-// @Success 200 {object} model.ContentItem
-// @Security AdminUserAuth
-// @Router /admin/gies_onboarding_checklist/{id} [put]
-func (h AdminApisHandler) UpdateGiesOnboardingChecklist(claims *tokenauth.Claims, w http.ResponseWriter, r *http.Request) {
-	h.updateContentItemByCategory(claims, w, r, "gies_onboarding_checklist")
-}
-
-// DeleteGiesOnboardingChecklist Deletes a gies onboarding checklist with the specified id
-// @Description Deletes a gies onboarding checklist with the specified id
-// @Tags Admin
-// @ID AdminDeleteGiesOnboardingChecklist
-// @Param all-apps query boolean false "It says if the data is associated with the current app or it is for all the apps within the organization. It is 'false' by default."
-// @Success 200
-// @Security AdminUserAuth
-// @Router /admin/gies_onboarding_checklist/{id} [delete]
-func (h AdminApisHandler) DeleteGiesOnboardingChecklist(claims *tokenauth.Claims, w http.ResponseWriter, r *http.Request) {
-	h.deleteContentItemByCategory(claims, w, r, "gies_onboarding_checklist")
-}
-
-// GetUIUCOnboardingChecklists Retrieves uiuc onboarding checklist items
-// @Description Retrieves uiuc onboarding checklist items
-// @Tags Admin
-// @ID AdminGetUIUCOnboardingChecklists
-// @Param all-apps query boolean false "It says if the data is associated with the current app or it is for all the apps within the organization. It is 'false' by default."
-// @Param ids query string false "Comma separated IDs of the desired records"
-// @Param offset query string false "offset"
-// @Param limit query string false "limit - limit the result"
-// @Param order query string false "order - Possible values: asc, desc. Default: desc"
-// @Accept json
-// @Success 200 {array} model.ContentItem
-// @Security AdminUserAuth
-// @Router /admin/uiuc_onboarding_checklists [get]
-func (h AdminApisHandler) GetUIUCOnboardingChecklists(claims *tokenauth.Claims, w http.ResponseWriter, r *http.Request) {
-	h.getContentItemsByCategory(claims, w, r, "uiuc_onboarding_checklists")
-}
-
-// CreateUIUCOnboardingChecklist creates a new uiuc onboarding checklist. <b> The data element could be either a primitive or nested json or array.</b>
-// @Description Creates a new uiuc onboarding checklist. <b> The data element could be either a primitive or nested json or array.</b>
-// @Tags Admin
-// @ID AdminCreateUIUCOnboardingChecklist
-// @Param data body createContentItemByCategoryRequestBody true "Params"
-// @Accept json
-// @Success 200 {object} model.ContentItem
-// @Security AdminUserAuth
-// @Router /admin/uiuc_onboarding_checklists [post]
-func (h AdminApisHandler) CreateUIUCOnboardingChecklist(claims *tokenauth.Claims, w http.ResponseWriter, r *http.Request) {
-	h.createContentItemByCategory(claims, w, r, "uiuc_onboarding_checklists")
-}
-
-// UpdateUIUCOnboardingChecklist Updates a uiuc onboarding checklist with the specified id. <b> The data element could be either a primitive or nested json or array.</b>
-// @Description Updates a uiuc onboarding checklist with the specified id. <b> The data element could be either a primitive or nested json or array.</b>
-// @Tags Admin
-// @ID AdminUpdateUIUCOnboardingChecklist
-// @Param data body updateContentItemByCategoryRequestBody true "Params"
-// @Accept json
-// @Produce json
-// @Success 200 {object} model.ContentItem
-// @Security AdminUserAuth
-// @Router /admin/uiuc_onboarding_checklists/{id} [put]
-func (h AdminApisHandler) UpdateUIUCOnboardingChecklist(claims *tokenauth.Claims, w http.ResponseWriter, r *http.Request) {
-	h.updateContentItemByCategory(claims, w, r, "uiuc_onboarding_checklists")
-}
-
-// DeleteUIUCOnboardingChecklist Deletes a uiuc onboarding checklist with the specified id
-// @Description Deletes a uiuc onboarding checklist with the specified id
-// @Tags Admin
-// @ID AdminDeleteUIUCOnboardingChecklist
-// @Param all-apps query boolean false "It says if the data is associated with the current app or it is for all the apps within the organization. It is 'false' by default."
-// @Success 200
-// @Security AdminUserAuth
-// @Router /admin/uiuc_onboarding_checklists/{id} [delete]
-func (h AdminApisHandler) DeleteUIUCOnboardingChecklist(claims *tokenauth.Claims, w http.ResponseWriter, r *http.Request) {
-	h.deleteContentItemByCategory(claims, w, r, "uiuc_onboarding_checklists")
-}
-
-// GetGiesNudgeTemplates Retrieves gies nudge template items
-// @Description Retrieves gies nudge template items
-// @Tags Admin
-// @ID AdminGiesNudgeTemplates
-// @Param all-apps query boolean false "It says if the data is associated with the current app or it is for all the apps within the organization. It is 'false' by default."
-// @Param ids query string false "Comma separated IDs of the desired records"
-// @Param offset query string false "offset"
-// @Param limit query string false "limit - limit the result"
-// @Param order query string false "order - Possible values: asc, desc. Default: desc"
-// @Accept json
-// @Success 200 {array} model.ContentItem
-// @Security AdminUserAuth
-// @Router /admin/gies_nudge_templates [get]
-func (h AdminApisHandler) GetGiesNudgeTemplates(claims *tokenauth.Claims, w http.ResponseWriter, r *http.Request) {
-	h.getContentItemsByCategory(claims, w, r, "gies_nudge_templates")
-}
-
-// CreateGiesNudgeTemplate creates a new gies nudge template. <b> The data element could be either a primitive or nested json or array.</b>
-// @Description Creates a new gies nudge template. <b> The data element could be either a primitive or nested json or array.</b>
-// @Tags Admin
-// @ID AdminGiesNudgeTemplate
-// @Param data body createContentItemByCategoryRequestBody true "Params"
-// @Accept json
-// @Success 200 {object} model.ContentItem
-// @Security AdminUserAuth
-// @Router /admin/gies_nudge_templates [post]
-func (h AdminApisHandler) CreateGiesNudgeTemplate(claims *tokenauth.Claims, w http.ResponseWriter, r *http.Request) {
-	h.createContentItemByCategory(claims, w, r, "gies_nudge_templates")
-}
-
-// UpdateGiesNudgeTemplate Updates a gies nudge template with the specified id. <b> The data element could be either a primitive or nested json or array.</b>
-// @Description Updates a gies nudge template with the specified id. <b> The data element could be either a primitive or nested json or array.</b>
-// @Tags Admin
-// @ID AdminUpdateGiesNudgeTemplate
-// @Param data body updateContentItemByCategoryRequestBody true "Params"
-// @Accept json
-// @Produce json
-// @Success 200 {object} model.ContentItem
-// @Security AdminUserAuth
-// @Router /admin/gies_nudge_templates/{id} [put]
-func (h AdminApisHandler) UpdateGiesNudgeTemplate(claims *tokenauth.Claims, w http.ResponseWriter, r *http.Request) {
-	h.updateContentItemByCategory(claims, w, r, "gies_nudge_templates")
-}
-
-// DeleteGiesNudgeTemplate Deletes a gies nudge template with the specified id
-// @Description Deletes a gies nudge template with the specified id
-// @Tags Admin
-// @ID AdminGiesNudgeTemplate
-// @Param all-apps query boolean false "It says if the data is associated with the current app or it is for all the apps within the organization. It is 'false' by default."
-// @Success 200
-// @Security AdminUserAuth
-// @Router /admin/gies_nudge_templates/{id} [delete]
-func (h AdminApisHandler) DeleteGiesNudgeTemplate(claims *tokenauth.Claims, w http.ResponseWriter, r *http.Request) {
-	h.deleteContentItemByCategory(claims, w, r, "gies_nudge_templates")
-}
-
-func (h AdminApisHandler) getContentItemsByCategory(claims *tokenauth.Claims, w http.ResponseWriter, r *http.Request, category string) {
-	//get all-apps param value
-	allApps := false //false by defautl
-	allAppsParam := r.URL.Query().Get("all-apps")
-	if allAppsParam != "" {
-		allApps, _ = strconv.ParseBool(allAppsParam)
-	}
-
-	IDs := []string{}
-	IDskeys, ok := r.URL.Query()["ids"]
-	if ok && len(IDskeys[0]) > 0 {
-		extIDs := IDskeys[0]
-		IDs = strings.Split(extIDs, ",")
-	}
-
-	var offset *int64
-	offsets, ok := r.URL.Query()["offset"]
-	if ok && len(offsets[0]) > 0 {
-		val, err := strconv.ParseInt(offsets[0], 0, 64)
-		if err == nil {
-			offset = &val
-		}
-	}
-
-	var limit *int64
-	limits, ok := r.URL.Query()["limit"]
-	if ok && len(limits[0]) > 0 {
-		val, err := strconv.ParseInt(limits[0], 0, 64)
-		if err == nil {
-			limit = &val
-		}
-	}
-
-	var order *string
-	orders, ok := r.URL.Query()["order"]
-	if ok && len(orders[0]) > 0 {
-		order = &orders[0]
-	}
-
-	categories := []string{category}
-
-	resData, err := h.app.Services.GetContentItems(allApps, claims.AppID, claims.OrgID, IDs, categories, offset, limit, order)
-	if err != nil {
-		log.Printf("Error on cgetting content items - %s\n", err)
-		http.Error(w, err.Error(), http.StatusInternalServerError)
-		return
-	}
-
-	if resData == nil {
-		resData = []model.ContentItemResponse{}
-	}
-
-	data, err := json.Marshal(resData)
-	if err != nil {
-		log.Println("Error on marshal items")
-		http.Error(w, http.StatusText(http.StatusInternalServerError), http.StatusInternalServerError)
-		return
-	}
-
-	w.Header().Set("Content-Type", "application/json; charset=utf-8")
-	w.WriteHeader(http.StatusOK)
-	w.Write(data)
-}
-
-// createContentItemByCategoryRequestBody Expected body while creating a new content item
-type createContentItemByCategoryRequestBody struct {
-	AllApps bool        `json:"all_apps"`
-	Data    interface{} `json:"data" bson:"data"`
-} // @name createContentItemByCategoryRequestBody
-
-func (h AdminApisHandler) createContentItemByCategory(claims *tokenauth.Claims, w http.ResponseWriter, r *http.Request, category string) {
-	data, err := ioutil.ReadAll(r.Body)
-	if err != nil {
-		log.Printf("Error on marshal create a content item - %s\n", err.Error())
-		http.Error(w, http.StatusText(http.StatusBadRequest), http.StatusBadRequest)
-		return
-	}
-
-	var item createContentItemByCategoryRequestBody
-	err = json.Unmarshal(data, &item)
-	if err != nil {
-		log.Printf("Error on unmarshal the create content item request data - %s\n", err.Error())
-		http.Error(w, err.Error(), http.StatusBadRequest)
-		return
-	}
-
-	createdItem, err := h.app.Services.CreateContentItem(item.AllApps, claims.AppID, claims.OrgID, category, item.Data)
-	if err != nil {
-		log.Printf("Error on creating content item: %s\n", err)
-		http.Error(w, err.Error(), http.StatusInternalServerError)
-		return
-	}
-
-	jsonData, err := json.Marshal(createdItem)
-	if err != nil {
-		log.Println("Error on marshal the new content item")
-		http.Error(w, http.StatusText(http.StatusInternalServerError), http.StatusInternalServerError)
-		return
-	}
-
-	w.Header().Set("Content-Type", "application/json; charset=utf-8")
-	w.WriteHeader(http.StatusOK)
-	w.Write(jsonData)
-}
-
-// updateContentItemByCategoryRequestBody Expected body while updating a content item
-type updateContentItemByCategoryRequestBody struct {
-	AllApps bool        `json:"all_apps"`
-	Data    interface{} `json:"data"`
-} // @name updateContentItemByCategoryRequestBody
-
-func (h AdminApisHandler) updateContentItemByCategory(claims *tokenauth.Claims, w http.ResponseWriter, r *http.Request, category string) {
-	vars := mux.Vars(r)
-	id := vars["id"]
-
-	data, err := ioutil.ReadAll(r.Body)
-	if err != nil {
-		log.Printf("Error on marshal create a content item - %s\n", err.Error())
-		http.Error(w, http.StatusText(http.StatusBadRequest), http.StatusBadRequest)
-		return
-	}
-
-	var request updateContentItemByCategoryRequestBody
-	err = json.Unmarshal(data, &request)
-	if err != nil {
-		log.Printf("Error on unmarshal the update content item request data - %s\n", err.Error())
-		http.Error(w, err.Error(), http.StatusBadRequest)
-		return
-	}
-
-	if request.Data == nil {
-		log.Printf("Unable to update content item: Missing data")
-		http.Error(w, "Unable to update content item: Missing data", http.StatusBadRequest)
-		return
-	}
-
-	resData, err := h.app.Services.UpdateContentItemData(request.AllApps, claims.AppID, claims.OrgID, id, category, request.Data)
-	if err != nil {
-		log.Printf("Error on updating content item with id - %s\n %s", id, err)
-		http.Error(w, err.Error(), http.StatusInternalServerError)
-		return
-	}
-
-	jsonData, err := json.Marshal(resData)
-	if err != nil {
-		log.Println("Error on marshal the updated content item")
-		http.Error(w, http.StatusText(http.StatusInternalServerError), http.StatusInternalServerError)
-		return
-	}
-
-	w.Header().Set("Content-Type", "application/json; charset=utf-8")
-	w.WriteHeader(http.StatusOK)
-	w.Write(jsonData)
-}
-
-func (h AdminApisHandler) deleteContentItemByCategory(claims *tokenauth.Claims, w http.ResponseWriter, r *http.Request, category string) {
-	//get all-apps param value
-	allApps := false //false by defautl
-	allAppsParam := r.URL.Query().Get("all-apps")
-	if allAppsParam != "" {
-		allApps, _ = strconv.ParseBool(allAppsParam)
-	}
-
-	vars := mux.Vars(r)
-	id := vars["id"]
-
-	err := h.app.Services.DeleteContentItemByCategory(allApps, claims.AppID, claims.OrgID, id, category)
-	if err != nil {
-		log.Printf("Error on deleting content item with id - %s\n %s", id, err)
-		http.Error(w, err.Error(), http.StatusInternalServerError)
-		return
-	}
-
-	w.Header().Set("Content-Type", "application/json; charset=utf-8")
-	w.WriteHeader(http.StatusOK)
-}
-
-// uploadImageResponse wrapper
-type uploadImageResponse struct {
-	URL string `json:"url"`
-} // @name uploadImageResponse
-
-// UploadImage Uploads an image to AWS S3
-// @Description Uploads an image to AWS S3
-// @Tags Admin
-// @ID AdminUploadImage
-// @Param path body string true "path - path within the S3 bucket"
-// @Param width body string false "width - width of the image to resize. If width and height are missing - then the new image will use the original size"
-// @Param height body string false "height - height of the image to resize. If width and height are missing - then the new image will use the original size"
-// @Param quality body string false "quality - quality of the image. Default: 90"
-// @Param fileName body string false "fileName - the uploaded file name"
-// @Accept multipart/form-data
-// @Produce json
-// @Success 200 {object} uploadImageResponse
-// @Security AdminUserAuth
-// @Router /admin/image [post]
-func (h AdminApisHandler) UploadImage(claims *tokenauth.Claims, w http.ResponseWriter, r *http.Request) {
-	//validate the image type
-	path := r.PostFormValue("path")
-	if len(path) <= 0 {
-		log.Print("Missing image path\n")
-		http.Error(w, "missing 'path' form param", http.StatusBadRequest)
-		return
-	}
-
-	heightParam := intPostValueFromString(r.PostFormValue("height"))
-	widthParam := intPostValueFromString(r.PostFormValue("width"))
-	qualityParam := intPostValueFromString(r.PostFormValue("quality"))
-	imgSpec := model.ImageSpec{Height: heightParam, Width: widthParam, Quality: qualityParam}
-
-	// validate file size
-	r.Body = http.MaxBytesReader(w, r.Body, maxUploadSize)
-	if err := r.ParseMultipartForm(maxUploadSize); err != nil {
-		log.Print("File is too big\n")
-		http.Error(w, "File is too big", http.StatusBadRequest)
-		return
-	}
-
-	// parse and validate file and post parameters
-	file, fileHeader, err := r.FormFile("fileName")
-	if err != nil {
-		log.Print("Invalid file\n")
-		http.Error(w, "Invalid file", http.StatusBadRequest)
-		return
-	}
-	defer file.Close()
-	fileBytes, err := ioutil.ReadAll(file)
-	if err != nil {
-		log.Print("Invalid file\n")
-		http.Error(w, "Invalid file", http.StatusBadRequest)
-		return
-	}
-
-	// check file type, detectcontenttype only needs the first 512 bytes
-	filetype := http.DetectContentType(fileBytes)
-	switch filetype {
-	case "image/jpeg", "image/jpg":
-	case "image/gif", "image/png":
-	case "image/webp":
-		break
-	default:
-		log.Print("Invalid file type\n")
-		http.Error(w, "Invalid file type", http.StatusBadRequest)
-		return
-	}
-
-	// pass the file to be processed by the use case handler
-	fileName := fileHeader.Filename
-	url, err := h.app.Services.UploadImage(fileName, filetype, fileBytes, path, imgSpec)
-	if err != nil {
-		log.Printf("Error converting image: %s\n", err)
-		http.Error(w, "Error converting image", http.StatusInternalServerError)
-		return
-	}
-
-	jsonData := map[string]string{"url": *url}
-	jsonBynaryData, err := json.Marshal(jsonData)
-	if err != nil {
-		log.Println("Error on marshal s3 location data")
-		http.Error(w, http.StatusText(http.StatusInternalServerError), http.StatusInternalServerError)
-		return
-	}
-
-	w.Header().Set("Content-Type", "application/json; charset=utf-8")
-	w.WriteHeader(http.StatusOK)
-	w.Write(jsonBynaryData)
-}
-
-type getContentItemsRequestBody struct {
-	IDs        []string `json:"ids,omitempty"`        // List of IDs for the filter. Optional and may be null or missing.
-	Categories []string `json:"categories,omitempty"` // List of Categories for the filter. Optional and may be null or missing.
-} // @name getContentItemsRequestBody
-
-// GetContentItems Retrieves  all content items. <b> The data element could be either a primitive or nested json or array.</b>
-// @Description Retrieves  all content items.<b> The data element could be either a primitive or nested json or array.</b>
-// @Tags Admin
-// @ID AdminGetContentItems
-// @Param all-apps query boolean false "It says if the data is associated with the current app or it is for all the apps within the organization. It is 'false' by default."
-// @Param offset query string false "offset"
-// @Param limit query string false "limit - limit the result"
-// @Param order query string false "order - Possible values: asc, desc. Default: desc"
-// @Param data body getContentItemsRequestBody false "Optional - body json of the all items ids that need to be filtered. NOTE: Bad/broken json will be interpreted as an empty filter and the request will be proceeded further."
-// @Accept json
-// @Success 200 {array} model.ContentItem
-// @Security AdminUserAuth
-// @Router /admin/content_items [get]
-func (h AdminApisHandler) GetContentItems(claims *tokenauth.Claims, w http.ResponseWriter, r *http.Request) {
-	//get all-apps param value
-	allApps := false //false by defautl
-	allAppsParam := r.URL.Query().Get("all-apps")
-	if allAppsParam != "" {
-		allApps, _ = strconv.ParseBool(allAppsParam)
-	}
-
-	var offset *int64
-	offsets, ok := r.URL.Query()["offset"]
-	if ok && len(offsets[0]) > 0 {
-		val, err := strconv.ParseInt(offsets[0], 0, 64)
-		if err == nil {
-			offset = &val
-		}
-	}
-
-	var limit *int64
-	limits, ok := r.URL.Query()["limit"]
-	if ok && len(limits[0]) > 0 {
-		val, err := strconv.ParseInt(limits[0], 0, 64)
-		if err == nil {
-			limit = &val
-		}
-	}
-
-	var order *string
-	orders, ok := r.URL.Query()["order"]
-	if ok && len(orders[0]) > 0 {
-		order = &orders[0]
-	}
-
-	var body getContentItemsRequestBody
-	bodyData, _ := ioutil.ReadAll(r.Body)
-	if len(bodyData) > 0 {
-		bodyErr := json.Unmarshal(bodyData, &body)
-		if bodyErr != nil {
-			log.Printf("Warning: bad getContentItemsRequestBody request: %s", bodyErr)
-		}
-	}
-
 	resData, err := h.app.Services.GetContentItems(allApps, claims.AppID, claims.OrgID, body.IDs, body.Categories, offset, limit, order)
 	if err != nil {
 		log.Printf("Error on cgetting content items - %s\n", err)
@@ -2150,5 +1387,4 @@
 	w.Header().Set("Content-Type", "application/json; charset=utf-8")
 	w.WriteHeader(http.StatusOK)
 	w.Write(data)
-}
->>>>>>> e9deca72
+}