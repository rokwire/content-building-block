// Copyright 2022 Board of Trustees of the University of Illinois.
//
// Licensed under the Apache License, Version 2.0 (the "License");
// you may not use this file except in compliance with the License.
// You may obtain a copy of the License at
//
//     http://www.apache.org/licenses/LICENSE-2.0
//
// Unless required by applicable law or agreed to in writing, software
// distributed under the License is distributed on an "AS IS" BASIS,
// WITHOUT WARRANTIES OR CONDITIONS OF ANY KIND, either express or implied.
// See the License for the specific language governing permissions and
// limitations under the License.

package web

import (
	"content/core"
	"content/core/model"
	"content/driver/web/rest"
	"content/utils"
	"fmt"
	"log"
	"net/http"

	"github.com/rokwire/logging-library-go/logs"

	"github.com/gorilla/mux"
	"github.com/rokwire/core-auth-library-go/tokenauth"
	httpSwagger "github.com/swaggo/http-swagger"
)

// Adapter entity
type Adapter struct {
	host              string
	port              string
	contentServiceURL string
	auth              *Auth

	apisHandler      rest.ApisHandler
	adminApisHandler rest.AdminApisHandler

	app *core.Application

	logger *logs.Logger
}

// @title Rokwire Content Building Block API
// @description Rokwire Content Building Block API Documentation.
// @version 1.2.3
// @license.name Apache 2.0
// @license.url http://www.apache.org/licenses/LICENSE-2.0.html
// @host localhost
// @BasePath /content
// @schemes https

// @securityDefinitions.apikey RokwireAuth
// @in header
// @name ROKWIRE-API-KEY

// @securityDefinitions.apikey UserAuth
// @in header (add Bearer prefix to the Authorization value)
// @name Authorization

// @securityDefinitions.apikey AdminUserAuth
// @in header (add Bearer prefix to the Authorization value)
// @name Authorization

// @securityDefinitions.apikey AdminGroupAuth
// @in header
// @name GROUP

// Start starts the module
func (we Adapter) Start() {

	router := mux.NewRouter().StrictSlash(true)

	// handle apis
	contentRouter := router.PathPrefix("/content").Subrouter()
	contentRouter.PathPrefix("/doc/ui").Handler(we.serveDocUI())
	contentRouter.HandleFunc("/doc", we.serveDoc)
	contentRouter.HandleFunc("/version", we.wrapFunc(we.apisHandler.Version)).Methods("GET")

	contentRouter.HandleFunc("/profile_photo/{user-id}", we.coreAuthWrapFunc(we.apisHandler.GetProfilePhoto, we.auth.coreAuth.userAuth)).Methods("GET")
	contentRouter.HandleFunc("/profile_photo", we.coreAuthWrapFunc(we.apisHandler.GetUserProfilePhoto, we.auth.coreAuth.userAuth)).Methods("GET")
	contentRouter.HandleFunc("/profile_photo", we.coreAuthWrapFunc(we.apisHandler.StoreProfilePhoto, we.auth.coreAuth.userAuth)).Methods("POST")
	contentRouter.HandleFunc("/profile_photo", we.coreAuthWrapFunc(we.apisHandler.DeleteProfilePhoto, we.auth.coreAuth.userAuth)).Methods("DELETE")

	// handle student guide client apis
	contentRouter.HandleFunc("/student_guides", we.coreAuthWrapFunc(we.apisHandler.GetStudentGuides, we.auth.coreAuth.standardAuth)).Methods("GET")
	contentRouter.HandleFunc("/student_guides/{id}", we.coreAuthWrapFunc(we.apisHandler.GetStudentGuide, we.auth.coreAuth.standardAuth)).Methods("GET")
	contentRouter.HandleFunc("/health_locations", we.coreAuthWrapFunc(we.apisHandler.GetHealthLocations, we.auth.coreAuth.standardAuth)).Methods("GET")
	contentRouter.HandleFunc("/health_locations/{id}", we.coreAuthWrapFunc(we.apisHandler.GetHealthLocation, we.auth.coreAuth.standardAuth)).Methods("GET")
	contentRouter.HandleFunc("/content_items", we.coreAuthWrapFunc(we.apisHandler.GetContentItems, we.auth.coreAuth.standardAuth)).Methods("GET")
	contentRouter.HandleFunc("/content_items/{id}", we.coreAuthWrapFunc(we.apisHandler.GetContentItem, we.auth.coreAuth.standardAuth)).Methods("GET")
	contentRouter.HandleFunc("/content_item/categories", we.coreAuthWrapFunc(we.apisHandler.GetContentItemsCategories, we.auth.coreAuth.standardAuth)).Methods("GET")
	contentRouter.HandleFunc("/image", we.coreAuthWrapFunc(we.apisHandler.UploadImage, we.auth.coreAuth.userAuth)).Methods("POST")
	contentRouter.HandleFunc("/twitter/users/{user_id}/tweets", we.coreAuthWrapFunc(we.apisHandler.GetTweeterPosts, we.auth.coreAuth.standardAuth)).Methods("GET")

	// handle student guide admin apis
	adminSubRouter := contentRouter.PathPrefix("/admin").Subrouter()

	//deprecated
	adminSubRouter.HandleFunc("/student_guides", we.coreAuthWrapFunc(we.adminApisHandler.GetStudentGuides, we.auth.coreAuth.permissionsAuth)).Methods("GET")
	adminSubRouter.HandleFunc("/student_guides", we.coreAuthWrapFunc(we.adminApisHandler.CreateStudentGuide, we.auth.coreAuth.permissionsAuth)).Methods("POST")
	adminSubRouter.HandleFunc("/student_guides/{id}", we.coreAuthWrapFunc(we.adminApisHandler.GetStudentGuide, we.auth.coreAuth.permissionsAuth)).Methods("GET")
	adminSubRouter.HandleFunc("/student_guides/{id}", we.coreAuthWrapFunc(we.adminApisHandler.UpdateStudentGuide, we.auth.coreAuth.permissionsAuth)).Methods("PUT")
	adminSubRouter.HandleFunc("/student_guides/{id}", we.coreAuthWrapFunc(we.adminApisHandler.DeleteStudentGuide, we.auth.coreAuth.permissionsAuth)).Methods("DELETE")
	//end deprecated

	//deprecated
	adminSubRouter.HandleFunc("/health_locations", we.coreAuthWrapFunc(we.adminApisHandler.GetHealthLocations, we.auth.coreAuth.permissionsAuth)).Methods("GET")
	adminSubRouter.HandleFunc("/health_locations", we.coreAuthWrapFunc(we.adminApisHandler.CreateHealthLocation, we.auth.coreAuth.permissionsAuth)).Methods("POST")
	adminSubRouter.HandleFunc("/health_location/{id}", we.coreAuthWrapFunc(we.adminApisHandler.GetHealthLocation, we.auth.coreAuth.permissionsAuth)).Methods("GET")
	adminSubRouter.HandleFunc("/health_location/{id}", we.coreAuthWrapFunc(we.adminApisHandler.UpdateHealthLocation, we.auth.coreAuth.permissionsAuth)).Methods("PUT")
	adminSubRouter.HandleFunc("/health_location/{id}", we.coreAuthWrapFunc(we.adminApisHandler.DeleteHealthLocation, we.auth.coreAuth.permissionsAuth)).Methods("DELETE")
	//end deprecated

	adminSubRouter.HandleFunc("/v2/health_locations", we.coreAuthWrapFunc(we.adminApisHandler.GetHealthLocationsV2, we.auth.coreAuth.permissionsAuth)).Methods("GET")
	adminSubRouter.HandleFunc("/v2/health_locations", we.coreAuthWrapFunc(we.adminApisHandler.CreateHealthLocationV2, we.auth.coreAuth.permissionsAuth)).Methods("POST")
	adminSubRouter.HandleFunc("/v2/health_locations/{id}", we.coreAuthWrapFunc(we.adminApisHandler.UpdateHealthLocationV2, we.auth.coreAuth.permissionsAuth)).Methods("PUT")
	adminSubRouter.HandleFunc("/v2/health_locations/{id}", we.coreAuthWrapFunc(we.adminApisHandler.DeleteHealthLocationV2, we.auth.coreAuth.permissionsAuth)).Methods("DELETE")

	adminSubRouter.HandleFunc("/v2/student_guides", we.coreAuthWrapFunc(we.adminApisHandler.GetStudentGuidesV2, we.auth.coreAuth.permissionsAuth)).Methods("GET")
	adminSubRouter.HandleFunc("/v2/student_guides", we.coreAuthWrapFunc(we.adminApisHandler.CreateStudentGuidesV2, we.auth.coreAuth.permissionsAuth)).Methods("POST")
	adminSubRouter.HandleFunc("/v2/student_guides/{id}", we.coreAuthWrapFunc(we.adminApisHandler.UpdateStudentGuidesV2, we.auth.coreAuth.permissionsAuth)).Methods("PUT")
	adminSubRouter.HandleFunc("/v2/student_guides/{id}", we.coreAuthWrapFunc(we.adminApisHandler.DeleteStudentGuidesV2, we.auth.coreAuth.permissionsAuth)).Methods("DELETE")

	adminSubRouter.HandleFunc("/wellness_tips", we.coreAuthWrapFunc(we.adminApisHandler.GetWellnessTips, we.auth.coreAuth.permissionsAuth)).Methods("GET")
	adminSubRouter.HandleFunc("/wellness_tips", we.coreAuthWrapFunc(we.adminApisHandler.CreateWellnessTips, we.auth.coreAuth.permissionsAuth)).Methods("POST")
	adminSubRouter.HandleFunc("/wellness_tips/{id}", we.coreAuthWrapFunc(we.adminApisHandler.UpdateWellnessTips, we.auth.coreAuth.permissionsAuth)).Methods("PUT")
	adminSubRouter.HandleFunc("/wellness_tips/{id}", we.coreAuthWrapFunc(we.adminApisHandler.DeleteWellnessTips, we.auth.coreAuth.permissionsAuth)).Methods("DELETE")

	adminSubRouter.HandleFunc("/campus_reminders", we.coreAuthWrapFunc(we.adminApisHandler.GetCampusReminders, we.auth.coreAuth.permissionsAuth)).Methods("GET")
	adminSubRouter.HandleFunc("/campus_reminders", we.coreAuthWrapFunc(we.adminApisHandler.CreateCampusReminder, we.auth.coreAuth.permissionsAuth)).Methods("POST")
	adminSubRouter.HandleFunc("/campus_reminders/{id}", we.coreAuthWrapFunc(we.adminApisHandler.UpdateCampusReminder, we.auth.coreAuth.permissionsAuth)).Methods("PUT")
	adminSubRouter.HandleFunc("/campus_reminders/{id}", we.coreAuthWrapFunc(we.adminApisHandler.DeleteCampusReminder, we.auth.coreAuth.permissionsAuth)).Methods("DELETE")

	adminSubRouter.HandleFunc("/gies_onboarding_checklists", we.coreAuthWrapFunc(we.adminApisHandler.GetGiesOnboardingChecklists, we.auth.coreAuth.permissionsAuth)).Methods("GET")
	adminSubRouter.HandleFunc("/gies_onboarding_checklists", we.coreAuthWrapFunc(we.adminApisHandler.CreateGiesOnboardingChecklist, we.auth.coreAuth.permissionsAuth)).Methods("POST")
	adminSubRouter.HandleFunc("/gies_onboarding_checklists/{id}", we.coreAuthWrapFunc(we.adminApisHandler.UpdateGiesOnboardingChecklist, we.auth.coreAuth.permissionsAuth)).Methods("PUT")
	adminSubRouter.HandleFunc("/gies_onboarding_checklists/{id}", we.coreAuthWrapFunc(we.adminApisHandler.DeleteGiesOnboardingChecklist, we.auth.coreAuth.permissionsAuth)).Methods("DELETE")

	adminSubRouter.HandleFunc("/uiuc_onboarding_checklists", we.coreAuthWrapFunc(we.adminApisHandler.GetUIUCOnboardingChecklists, we.auth.coreAuth.permissionsAuth)).Methods("GET")
	adminSubRouter.HandleFunc("/uiuc_onboarding_checklists", we.coreAuthWrapFunc(we.adminApisHandler.CreateUIUCOnboardingChecklist, we.auth.coreAuth.permissionsAuth)).Methods("POST")
	adminSubRouter.HandleFunc("/uiuc_onboarding_checklists/{id}", we.coreAuthWrapFunc(we.adminApisHandler.UpdateUIUCOnboardingChecklist, we.auth.coreAuth.permissionsAuth)).Methods("PUT")
	adminSubRouter.HandleFunc("/uiuc_onboarding_checklists/{id}", we.coreAuthWrapFunc(we.adminApisHandler.DeleteUIUCOnboardingChecklist, we.auth.coreAuth.permissionsAuth)).Methods("DELETE")

	adminSubRouter.HandleFunc("/gies_post_templates", we.coreAuthWrapFunc(we.adminApisHandler.GetGiesPostTemplates, we.auth.coreAuth.permissionsAuth)).Methods("GET")
	adminSubRouter.HandleFunc("/gies_post_templates", we.coreAuthWrapFunc(we.adminApisHandler.CreateGiesPostTemplate, we.auth.coreAuth.permissionsAuth)).Methods("POST")
	adminSubRouter.HandleFunc("/gies_post_templates/{id}", we.coreAuthWrapFunc(we.adminApisHandler.UpdateGiesPostTemplate, we.auth.coreAuth.permissionsAuth)).Methods("PUT")
	adminSubRouter.HandleFunc("/gies_post_templates/{id}", we.coreAuthWrapFunc(we.adminApisHandler.DeleteGiesPostTemplate, we.auth.coreAuth.permissionsAuth)).Methods("DELETE")

	adminSubRouter.HandleFunc("/content_items", we.coreAuthWrapFunc(we.adminApisHandler.GetContentItems, we.auth.coreAuth.permissionsAuth)).Methods("GET")
	adminSubRouter.HandleFunc("/content_items", we.coreAuthWrapFunc(we.adminApisHandler.CreateContentItem, we.auth.coreAuth.permissionsAuth)).Methods("POST")
	adminSubRouter.HandleFunc("/content_items/{id}", we.coreAuthWrapFunc(we.adminApisHandler.GetContentItem, we.auth.coreAuth.permissionsAuth)).Methods("GET")
	adminSubRouter.HandleFunc("/content_items/{id}", we.coreAuthWrapFunc(we.adminApisHandler.UpdateContentItem, we.auth.coreAuth.permissionsAuth)).Methods("PUT")
	adminSubRouter.HandleFunc("/content_items/{id}", we.coreAuthWrapFunc(we.adminApisHandler.DeleteContentItem, we.auth.coreAuth.permissionsAuth)).Methods("DELETE")
	adminSubRouter.HandleFunc("/content_item/categories", we.coreAuthWrapFunc(we.adminApisHandler.GetContentItemsCategories, we.auth.coreAuth.permissionsAuth)).Methods("GET")

	adminSubRouter.HandleFunc("/image", we.coreAuthWrapFunc(we.adminApisHandler.UploadImage, we.auth.coreAuth.permissionsAuth)).Methods("POST")

	log.Fatal(http.ListenAndServe(":"+we.port, router))
}

func (we Adapter) serveDoc(w http.ResponseWriter, r *http.Request) {
	w.Header().Add("access-control-allow-origin", "*")
	http.ServeFile(w, r, "./driver/web/docs/gen/def.yaml")
}

func (we Adapter) serveDocUI() http.Handler {
	url := fmt.Sprintf("%s/content/doc", we.contentServiceURL)
	return httpSwagger.Handler(httpSwagger.URL(url))
}

func (we Adapter) wrapFunc(handler http.HandlerFunc) http.HandlerFunc {
	return func(w http.ResponseWriter, req *http.Request) {
		utils.LogRequest(req)

		handler(w, req)
	}
}

type coreAuthFunc = func(*tokenauth.Claims, http.ResponseWriter, *http.Request)

func (we Adapter) coreAuthWrapFunc(handler coreAuthFunc, authorization Authorization) http.HandlerFunc {
	return func(w http.ResponseWriter, req *http.Request) {
		utils.LogRequest(req)

		responseStatus, claims, err := authorization.check(req)
		if err != nil {
			log.Printf("error authorization check - %s", err)
			http.Error(w, http.StatusText(responseStatus), responseStatus)
			return
		}
		handler(claims, w, req)
	}
}

// NewWebAdapter creates new WebAdapter instance
func NewWebAdapter(host string, port string, app *core.Application, config model.Config, logger *logs.Logger) Adapter {
	auth := NewAuth(app, config, logger)

	apisHandler := rest.NewApisHandler(app)
	adminApisHandler := rest.NewAdminApisHandler(app)
<<<<<<< HEAD
	return Adapter{host: host, port: port, contentServiceURL: config.ContentServiceURL, auth: auth, apisHandler: apisHandler, adminApisHandler: adminApisHandler, app: app}
=======
	return Adapter{host: host, port: port, auth: auth, apisHandler: apisHandler, adminApisHandler: adminApisHandler, app: app, logger: logger}
>>>>>>> add1ca26
}

// AppListener implements core.ApplicationListener interface
type AppListener struct {
	adapter *Adapter
}<|MERGE_RESOLUTION|>--- conflicted
+++ resolved
@@ -203,11 +203,7 @@
 
 	apisHandler := rest.NewApisHandler(app)
 	adminApisHandler := rest.NewAdminApisHandler(app)
-<<<<<<< HEAD
-	return Adapter{host: host, port: port, contentServiceURL: config.ContentServiceURL, auth: auth, apisHandler: apisHandler, adminApisHandler: adminApisHandler, app: app}
-=======
-	return Adapter{host: host, port: port, auth: auth, apisHandler: apisHandler, adminApisHandler: adminApisHandler, app: app, logger: logger}
->>>>>>> add1ca26
+	return Adapter{host: host, port: port, contentServiceURL: config.ContentServiceURL, auth: auth, apisHandler: apisHandler, adminApisHandler: adminApisHandler, app: app, logger: logger}
 }
 
 // AppListener implements core.ApplicationListener interface
