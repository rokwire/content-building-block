--- conflicted
+++ resolved
@@ -110,19 +110,15 @@
   /data/{key}:
     $ref: "./resources/client/data-content-itemsids.yaml" 
   /files:
-<<<<<<< HEAD
     $ref: "./resources/client/file-content-items.yaml"  
   /meta_data:
     $ref: "./resources/client/meta-data.yaml"    
   /meta_data/{key}:
     $ref: "./resources/client/meta-data-id.yaml"      
-=======
-    $ref: "./resources/client/file-content-items.yaml"
   /files/upload:
     $ref: "./resources/client/file-content-upload.yaml"
   /files/download:
     $ref: "./resources/client/file-content-download.yaml"
->>>>>>> 3e1cf144
 
  #BBs
   /bbs/image:
