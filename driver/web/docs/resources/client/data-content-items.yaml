get:
  tags:
    - Client
<<<<<<< HEAD
  summary: Client API that Retrieves data content items
=======
  summary: Client API that retrieves data content items
>>>>>>> 4e85f315
  description: |
    Retrieves data content items
  security:
    - bearerAuth: []         
  parameters:
    - name: category
      in: query
      description: category of data content item
      required: true
      style: form
      explode: false
      schema:
        type: string         
  responses:
    200:
      description: Success
      content:
        application/json:
          schema:
            type: array
            items:
              $ref: "../../schemas/application/DataContentItem.yaml"
    400:
      description: Bad request
    401:
      description: Unauthorized
    500:
      description: Internal error<|MERGE_RESOLUTION|>--- conflicted
+++ resolved
@@ -1,11 +1,8 @@
 get:
   tags:
     - Client
-<<<<<<< HEAD
-  summary: Client API that Retrieves data content items
-=======
   summary: Client API that retrieves data content items
->>>>>>> 4e85f315
+
   description: |
     Retrieves data content items
   security:
