openapi: 3.0.3
info:
  title: Rokwire Content Building Block API
  description: Rokwire Content Block API Documentation
  version: 1.2.4
servers:
  - url: 'https://api.rokwire.illinois.edu/content'
    description: Production server
  - url: 'https://api-test.rokwire.illinois.edu/content'
    description: Test server
  - url: 'https://api-dev.rokwire.illinois.edu/content'
    description: Development server
  - url: 'http://localhost/content'
    description: Local server
tags:
  - name: Admin
    description: Admin applications APIs.
  - name: Apis
    description: Apis applications APIs.
  - name: Client
    description: Client applications APIs.
paths:
  /admin/student_guides:
    get:
      tags:
        - Admin
      deprecated: true
      summary: Retrieves  all student guides
      description: |
        Retrieves  all student guides
      security:
        - bearerAuth: []
      parameters:
        - name: ids
          in: query
          description: Coma separated IDs of the desired records
          required: true
          style: form
          explode: false
          schema:
            type: string
      responses:
        '200':
          description: Success
        '400':
          description: Bad request
        '401':
          description: Unauthorized
        '500':
          description: Internal error
    post:
      tags:
        - Admin
      deprecated: true
      summary: Creates a student guide item
      description: |
        Creates a student guide item
      security:
        - bearerAuth: []
      requestBody:
        description: Creates a student guide item
        content:
          application/json:
            schema:
              type: object
              properties:
                items:
                  type: string
      responses:
        '200':
          description: Success
        '400':
          description: Bad request
        '401':
          description: Unauthorized
        '500':
          description: Internal error
  '/admin/student_guides/{id}':
    get:
      tags:
        - Admin
      deprecated: true
      summary: Retrieves a student guide by id
      description: |
        Retrieves a student guide by id
      security:
        - bearerAuth: []
      parameters:
        - name: id
          in: path
          description: the id of the user
          required: true
          style: simple
          explode: false
          schema:
            type: string
      responses:
        '200':
          description: Success
        '400':
          description: Bad request
        '401':
          description: Unauthorized
        '500':
          description: Internal error
    put:
      tags:
        - Admin
      deprecated: true
      summary: Updates a student guide with the specified id
      description: |
        Updates a student guide with the specified id
      security:
        - bearerAuth: []
      requestBody:
        description: Updates a student guide items
        content:
          application/json:
            schema:
              $ref: '#/paths/~1admin~1student_guides/post/requestBody/content/application~1json/schema'
      parameters:
        - name: id
          in: path
          description: the id of the user
          required: true
          style: simple
          explode: false
          schema:
            type: string
      responses:
        '200':
          description: Success
        '400':
          description: Bad request
        '401':
          description: Unauthorized
        '500':
          description: Internal error
    delete:
      tags:
        - Admin
      deprecated: true
      summary: Delete a student guide by id
      description: |
        Delete a student guide by id
      security:
        - bearerAuth: []
      parameters:
        - name: id
          in: path
          description: the id of the user
          required: true
          style: simple
          explode: false
          schema:
            type: string
      responses:
        '200':
          description: Success
        '400':
          description: Bad request
        '401':
          description: Unauthorized
        '500':
          description: Internal error
  /admin/health_locations:
    get:
      tags:
        - Admin
      deprecated: true
      summary: Retrieves  all health locations
      description: |
        Retrieves  all health locations
      security:
        - bearerAuth: []
      parameters:
        - name: ids
          in: query
          description: Coma separated IDs of the desired records
          required: true
          style: form
          explode: false
          schema:
            type: string
      responses:
        '200':
          description: Success
        '400':
          description: Bad request
        '401':
          description: Unauthorized
        '500':
          description: Internal error
    post:
      tags:
        - Admin
      deprecated: true
      summary: Creates a new health location
      description: |
        Creates a new health location
      security:
        - bearerAuth: []
      requestBody:
        description: Creates a health location
        content:
          application/json:
            schema:
              type: object
              properties:
                items:
                  type: string
      responses:
        '200':
          description: Success
        '400':
          description: Bad request
        '401':
          description: Unauthorized
        '500':
          description: Internal error
  '/admin/health_locations/{id}':
    get:
      tags:
        - Admin
      deprecated: true
      summary: Retrieves a health locations by id
      description: |
        Retrieves a health locations by id
      security:
        - bearerAuth: []
      parameters:
        - name: id
          in: path
          description: the locations id
          required: true
          style: simple
          explode: false
          schema:
            type: string
      responses:
        '200':
          description: Success
        '400':
          description: Bad request
        '401':
          description: Unauthorized
        '500':
          description: Internal error
    put:
      tags:
        - Admin
      deprecated: true
      summary: Updates a health locations with the specified id
      description: |
        Updates a health locations with the specified id
      security:
        - bearerAuth: []
      requestBody:
        description: Updates a health locations items
        content:
          application/json:
            schema:
              $ref: '#/paths/~1admin~1health_locations/post/requestBody/content/application~1json/schema'
      parameters:
        - name: id
          in: path
          description: the locations id
          required: true
          style: simple
          explode: false
          schema:
            type: string
      responses:
        '200':
          description: Success
        '400':
          description: Bad request
        '401':
          description: Unauthorized
        '500':
          description: Internal error
    delete:
      tags:
        - Admin
      deprecated: true
      summary: Delete a health locations by id
      description: |
        Delete a health locations by id
      security:
        - bearerAuth: []
      parameters:
        - name: id
          in: path
          description: the locations id
          required: true
          style: simple
          explode: false
          schema:
            type: string
      responses:
        '200':
          description: Success
        '400':
          description: Bad request
        '401':
          description: Unauthorized
        '500':
          description: Internal error
  /admin/v2/health_locations:
    get:
      tags:
        - Admin
      summary: Retrieves health locations
      description: |
        Retrieves health locations
      security:
        - bearerAuth: []
      requestBody:
        description: Retrieves  all content items
        content:
          application/json:
            schema:
              type: object
              properties:
                ids:
                  type: string
                categories:
                  type: string
      parameters:
        - name: all-apps
          in: query
          description: all-apps
          required: true
          style: form
          explode: false
          schema:
            type: boolean
        - name: ids
          in: query
          description: Coma separated IDs of the desired records
          required: true
          style: form
          explode: false
          schema:
            type: string
        - name: offset
          in: query
          description: offset
          required: true
          style: form
          explode: false
          schema:
            type: string
        - name: limit
          in: query
          description: limit the result
          required: true
          style: form
          explode: false
          schema:
            type: string
        - name: order
          in: query
          description: 'Possible values- asc, desc. Default- desc'
          required: true
          style: form
          explode: false
          schema:
            type: string
      responses:
        '200':
          description: Success
          content:
            application/json:
              schema:
                type: array
                items:
                  $ref: '#/components/schemas/Reward'
        '400':
          description: Bad request
        '401':
          description: Unauthorized
        '500':
          description: Internal error
    post:
      tags:
        - Admin
      summary: Creates a new health location
      description: |
        Creates a new health location
      security:
        - bearerAuth: []
      requestBody:
        description: Creates a health location
        content:
          application/json:
            schema:
              $ref: '#/paths/~1admin~1health_locations/post/requestBody/content/application~1json/schema'
      responses:
        '200':
          description: Success
        '400':
          description: Bad request
        '401':
          description: Unauthorized
        '500':
          description: Internal error
  '/admin/v2/health_locations/{id}':
    get:
      tags:
        - Admin
      summary: Retrieves a health locations by id
      description: |
        Retrieves a health locations by id
      security:
        - bearerAuth: []
      parameters:
        - name: id
          in: path
          description: the locations id
          required: true
          style: simple
          explode: false
          schema:
            type: string
      responses:
        '200':
          description: Success
        '400':
          description: Bad request
        '401':
          description: Unauthorized
        '500':
          description: Internal error
    put:
      tags:
        - Admin
      summary: Updates a health locations with the specified id
      description: |
        Updates a health locations with the specified id
      security:
        - bearerAuth: []
      requestBody:
        description: Updates a health locations items
        content:
          application/json:
            schema:
              $ref: '#/paths/~1admin~1health_locations/post/requestBody/content/application~1json/schema'
      parameters:
        - name: id
          in: path
          description: the locations id
          required: true
          style: simple
          explode: false
          schema:
            type: string
      responses:
        '200':
          description: Success
        '400':
          description: Bad request
        '401':
          description: Unauthorized
        '500':
          description: Internal error
    delete:
      tags:
        - Admin
      summary: Delete a health locations by id
      description: |
        Delete a health locations by id
      security:
        - bearerAuth: []
      parameters:
        - name: id
          in: path
          description: the locations id
          required: true
          style: simple
          explode: false
          schema:
            type: string
      responses:
        '200':
          description: Success
        '400':
          description: Bad request
        '401':
          description: Unauthorized
        '500':
          description: Internal error
  /admin/v2/student_guides:
    get:
      tags:
        - Admin
      summary: Retrieves student guides
      description: |
        Retrieves student guides
      security:
        - bearerAuth: []
      parameters:
        - name: all-apps
          in: query
          description: all-apps
          required: true
          style: form
          explode: false
          schema:
            type: boolean
        - name: ids
          in: query
          description: Coma separated IDs of the desired records
          required: true
          style: form
          explode: false
          schema:
            type: string
        - name: offset
          in: query
          description: offset
          required: true
          style: form
          explode: false
          schema:
            type: string
        - name: limit
          in: query
          description: limit the result
          required: true
          style: form
          explode: false
          schema:
            type: string
        - name: order
          in: query
          description: 'Possible values- asc, desc. Default- desc'
          required: true
          style: form
          explode: false
          schema:
            type: string
      responses:
        '200':
          description: Success
          content:
            application/json:
              schema:
                type: array
                items:
                  $ref: '#/components/schemas/Reward'
        '400':
          description: Bad request
        '401':
          description: Unauthorized
        '500':
          description: Internal error
    post:
      tags:
        - Admin
      summary: Creates a student guide item
      description: |
        Creates a student guide item
      security:
        - bearerAuth: []
      requestBody:
        description: Creates a student guide item
        content:
          application/json:
            schema:
              $ref: '#/paths/~1admin~1wellness_tips/post/requestBody/content/application~1json/schema'
      responses:
        '200':
          description: Success
        '400':
          description: Bad request
        '401':
          description: Unauthorized
        '500':
          description: Internal error
  '/admin/v2/student_guides/{id}':
    put:
      tags:
        - Admin
      summary: Updates a student guide with the specified id
      description: |
        Updates a student guide with the specified id
      security:
        - bearerAuth: []
      requestBody:
        description: Updates a student guide items
        content:
          application/json:
            schema:
              type: object
              properties:
                all_apps:
                  type: boolean
                data:
                  type: array
      parameters:
        - name: id
          in: path
          description: id
          required: true
          style: simple
          explode: false
          schema:
            type: string
      responses:
        '200':
          description: Success
        '400':
          description: Bad request
        '401':
          description: Unauthorized
        '500':
          description: Internal error
    delete:
      tags:
        - Admin
      summary: Delete a student guide by id
      description: |
        Delete a student guide by id
      security:
        - bearerAuth: []
      parameters:
        - name: all-apps
          in: query
          description: all-apps
          required: true
          style: form
          explode: false
          schema:
            type: boolean
        - name: id
          in: path
          description: id
          required: true
          style: simple
          explode: false
          schema:
            type: string
      responses:
        '200':
          description: Success
        '400':
          description: Bad request
        '401':
          description: Unauthorized
        '500':
          description: Internal error
  /admin/wellness_tips:
    get:
      tags:
        - Admin
      summary: Retrieves wellness tip items
      description: |
        Retrieves wellness tip items
      security:
        - bearerAuth: []
      parameters:
        - name: all-apps
          in: query
          description: all-apps
          required: true
          style: form
          explode: false
          schema:
            type: boolean
        - name: ids
          in: query
          description: Coma separated IDs of the desired records
          required: true
          style: form
          explode: false
          schema:
            type: string
        - name: offset
          in: query
          description: offset
          required: true
          style: form
          explode: false
          schema:
            type: string
        - name: limit
          in: query
          description: limit the result
          required: true
          style: form
          explode: false
          schema:
            type: string
        - name: order
          in: query
          description: 'Possible values- asc, desc. Default- desc'
          required: true
          style: form
          explode: false
          schema:
            type: string
      responses:
        '200':
          description: Success
          content:
            application/json:
              schema:
                type: array
                items:
                  $ref: '#/components/schemas/Reward'
        '400':
          description: Bad request
        '401':
          description: Unauthorized
        '500':
          description: Internal error
    post:
      tags:
        - Admin
      summary: Creates a new wellness tip
      description: |
        Creates a new wellness tip
      security:
        - bearerAuth: []
      requestBody:
        description: Creates a wellness tip
        content:
          application/json:
            schema:
              type: object
              properties:
                all_apps:
                  type: boolean
                data:
                  type: array
                  items:
                    type: string
      responses:
        '200':
          description: Success
          content:
            application/json:
              schema:
                type: array
                items:
                  $ref: '#/components/schemas/Reward'
        '400':
          description: Bad request
        '401':
          description: Unauthorized
        '500':
          description: Internal error
  '/admin/wellness-tips/{id}':
    put:
      tags:
        - Admin
      summary: Updates wellness tip  with the specified id
      description: |
        Updates wellness tip with the specified id
      security:
        - bearerAuth: []
      requestBody:
        description: Updates wellness tip items
        content:
          application/json:
            schema:
              $ref: '#/paths/~1admin~1wellness_tips/post/requestBody/content/application~1json/schema'
      parameters:
        - name: id
          in: path
          description: id
          required: true
          style: simple
          explode: false
          schema:
            type: string
      responses:
        '200':
          description: Success
          content:
            application/json:
              schema:
                type: array
                items:
                  $ref: '#/components/schemas/Reward'
        '400':
          description: Bad request
        '401':
          description: Unauthorized
        '500':
          description: Internal error
    delete:
      tags:
        - Admin
      summary: Delete wellness tip
      description: |
        Delete wellness tip
      security:
        - bearerAuth: []
      parameters:
        - name: all-apps
          in: query
          description: all-apps
          required: true
          style: form
          explode: false
          schema:
            type: boolean
        - name: id
          in: path
          description: id
          required: true
          style: simple
          explode: false
          schema:
            type: string
      responses:
        '200':
          description: Success
        '400':
          description: Bad request
        '401':
          description: Unauthorized
        '500':
          description: Internal error
  /admin/campus_reminders:
    get:
      tags:
        - Admin
      summary: Retrieves campus reminders
      description: |
        Retrieves campus reminders
      security:
        - bearerAuth: []
      parameters:
        - name: all-apps
          in: query
          description: all-apps
          required: true
          style: form
          explode: false
          schema:
            type: boolean
        - name: ids
          in: query
          description: Coma separated IDs of the desired records
          required: true
          style: form
          explode: false
          schema:
            type: string
        - name: offset
          in: query
          description: offset
          required: true
          style: form
          explode: false
          schema:
            type: string
        - name: limit
          in: query
          description: limit the result
          required: true
          style: form
          explode: false
          schema:
            type: string
        - name: order
          in: query
          description: 'Possible values- asc, desc. Default- desc'
          required: true
          style: form
          explode: false
          schema:
            type: string
      responses:
        '200':
          description: Success
          content:
            application/json:
              schema:
                type: array
                items:
                  $ref: '#/components/schemas/Reward'
        '400':
          description: Bad request
        '401':
          description: Unauthorized
        '500':
          description: Internal error
    post:
      tags:
        - Admin
      summary: Creates campus reminders
      description: |
        Creates campus reminders
      security:
        - bearerAuth: []
      requestBody:
        description: Creates a wellness tip
        content:
          application/json:
            schema:
              $ref: '#/paths/~1admin~1wellness_tips/post/requestBody/content/application~1json/schema'
      responses:
        '200':
          description: Success
          content:
            application/json:
              schema:
                type: array
                items:
                  $ref: '#/components/schemas/Reward'
        '400':
          description: Bad request
        '401':
          description: Unauthorized
        '500':
          description: Internal error
  '/admin/campus_reminders/{id}':
    put:
      tags:
        - Admin
      summary: Updates campus reminders  with the specified id
      description: |
        Updates campus reminders with the specified id
      security:
        - bearerAuth: []
      requestBody:
        description: Updates wellness tip items
        content:
          application/json:
            schema:
              $ref: '#/paths/~1admin~1wellness_tips/post/requestBody/content/application~1json/schema'
      parameters:
        - name: id
          in: path
          description: id
          required: true
          style: simple
          explode: false
          schema:
            type: string
      responses:
        '200':
          description: Success
          content:
            application/json:
              schema:
                type: array
                items:
                  $ref: '#/components/schemas/Reward'
        '400':
          description: Bad request
        '401':
          description: Unauthorized
        '500':
          description: Internal error
    delete:
      tags:
        - Admin
      summary: Delete campus reminders
      description: |
        Delete campus reminders
      security:
        - bearerAuth: []
      parameters:
        - name: all-apps
          in: query
          description: all-apps
          required: true
          style: form
          explode: false
          schema:
            type: boolean
        - name: id
          in: path
          description: id
          required: true
          style: simple
          explode: false
          schema:
            type: string
      responses:
        '200':
          description: Success
        '400':
          description: Bad request
        '401':
          description: Unauthorized
        '500':
          description: Internal error
  /admin/gies_onboarding_checklists:
    get:
      tags:
        - Admin
      summary: Retrieves gies onboarding checklists
      description: |
        Retrieves gies onboarding checklists
      security:
        - bearerAuth: []
      parameters:
        - name: all-apps
          in: query
          description: all-apps
          required: true
          style: form
          explode: false
          schema:
            type: boolean
        - name: ids
          in: query
          description: Coma separated IDs of the desired records
          required: true
          style: form
          explode: false
          schema:
            type: string
        - name: offset
          in: query
          description: offset
          required: true
          style: form
          explode: false
          schema:
            type: string
        - name: limit
          in: query
          description: limit the result
          required: true
          style: form
          explode: false
          schema:
            type: string
        - name: order
          in: query
          description: 'Possible values- asc, desc. Default- desc'
          required: true
          style: form
          explode: false
          schema:
            type: string
      responses:
        '200':
          description: Success
          content:
            application/json:
              schema:
                type: array
                items:
                  $ref: '#/components/schemas/Reward'
        '400':
          description: Bad request
        '401':
          description: Unauthorized
        '500':
          description: Internal error
    post:
      tags:
        - Admin
      summary: Creates gies onboarding checklists
      description: |
        Creates gies onboarding checklists
      security:
        - bearerAuth: []
      requestBody:
        description: Creates a wellness tip
        content:
          application/json:
            schema:
              $ref: '#/paths/~1admin~1wellness_tips/post/requestBody/content/application~1json/schema'
      responses:
        '200':
          description: Success
          content:
            application/json:
              schema:
                type: array
                items:
                  $ref: '#/components/schemas/Reward'
        '400':
          description: Bad request
        '401':
          description: Unauthorized
        '500':
          description: Internal error
  '/admin/gies_onboarding_checklists/{id}':
    put:
      tags:
        - Admin
      summary: Updates gies onboarding checklists  with the specified id
      description: |
        Updates gies onboarding checklists with the specified id
      security:
        - bearerAuth: []
      requestBody:
        description: Updates gies onboarding checklists items
        content:
          application/json:
            schema:
              $ref: '#/paths/~1admin~1wellness_tips/post/requestBody/content/application~1json/schema'
      parameters:
        - name: id
          in: path
          description: id
          required: true
          style: simple
          explode: false
          schema:
            type: string
      responses:
        '200':
          description: Success
          content:
            application/json:
              schema:
                type: array
                items:
                  $ref: '#/components/schemas/Reward'
        '400':
          description: Bad request
        '401':
          description: Unauthorized
        '500':
          description: Internal error
    delete:
      tags:
        - Admin
      summary: Delete gies onboarding checklists
      description: |
        Delete gies onboarding checklists
      security:
        - bearerAuth: []
      parameters:
        - name: all-apps
          in: query
          description: all-apps
          required: true
          style: form
          explode: false
          schema:
            type: boolean
        - name: id
          in: path
          description: id
          required: true
          style: simple
          explode: false
          schema:
            type: string
      responses:
        '200':
          description: Success
        '400':
          description: Bad request
        '401':
          description: Unauthorized
        '500':
          description: Internal error
  /admin/uiuc_onboarding_checklists:
    get:
      tags:
        - Admin
      summary: Retrieves uiuc onboarding checklist items
      description: |
        Retrieves uiuc onboarding checklist items
      security:
        - bearerAuth: []
      parameters:
        - name: all-apps
          in: query
          description: all-apps
          required: true
          style: form
          explode: false
          schema:
            type: boolean
        - name: ids
          in: query
          description: Coma separated IDs of the desired records
          required: true
          style: form
          explode: false
          schema:
            type: string
        - name: offset
          in: query
          description: offset
          required: true
          style: form
          explode: false
          schema:
            type: string
        - name: limit
          in: query
          description: limit the result
          required: true
          style: form
          explode: false
          schema:
            type: string
        - name: order
          in: query
          description: 'Possible values- asc, desc. Default- desc'
          required: true
          style: form
          explode: false
          schema:
            type: string
      responses:
        '200':
          description: Success
          content:
            application/json:
              schema:
                type: array
                items:
                  $ref: '#/components/schemas/Reward'
        '400':
          description: Bad request
        '401':
          description: Unauthorized
        '500':
          description: Internal error
    post:
      tags:
        - Admin
      summary: Creates a new uiuc onboarding checklist
      description: |
        Creates a new uiuc onboarding checklist
      security:
        - bearerAuth: []
      requestBody:
        description: Creates a wellness tip
        content:
          application/json:
            schema:
              $ref: '#/paths/~1admin~1wellness_tips/post/requestBody/content/application~1json/schema'
      responses:
        '200':
          description: Success
          content:
            application/json:
              schema:
                type: array
                items:
                  $ref: '#/components/schemas/Reward'
        '400':
          description: Bad request
        '401':
          description: Unauthorized
        '500':
          description: Internal error
  '/admin/uiuc_onboarding_checklists/{id}':
    put:
      tags:
        - Admin
      summary: Updates uiuc onboarding checklist  with the specified id
      description: |
        Updates uiuc onboarding checklist with the specified id
      security:
        - bearerAuth: []
      requestBody:
        description: Updates uiuc onboarding checklist items
        content:
          application/json:
            schema:
              $ref: '#/paths/~1admin~1wellness_tips/post/requestBody/content/application~1json/schema'
      parameters:
        - name: id
          in: path
          description: id
          required: true
          style: simple
          explode: false
          schema:
            type: string
      responses:
        '200':
          description: Success
          content:
            application/json:
              schema:
                type: array
                items:
                  $ref: '#/components/schemas/Reward'
        '400':
          description: Bad request
        '401':
          description: Unauthorized
        '500':
          description: Internal error
    delete:
      tags:
        - Admin
      summary: Delete uiuc onboarding checklist
      description: |
        Delete uiuc onboarding checklist
      security:
        - bearerAuth: []
      parameters:
        - name: all-apps
          in: query
          description: all-apps
          required: true
          style: form
          explode: false
          schema:
            type: boolean
        - name: id
          in: path
          description: id
          required: true
          style: simple
          explode: false
          schema:
            type: string
      responses:
        '200':
          description: Success
        '400':
          description: Bad request
        '401':
          description: Unauthorized
        '500':
          description: Internal error
  /admin/gies_post_templates:
    get:
      tags:
        - Admin
      summary: Retrieves gies post template items
      description: |
        Retrieves gies post template items
      security:
        - bearerAuth: []
      parameters:
        - name: all-apps
          in: query
          description: all-apps
          required: true
          style: form
          explode: false
          schema:
            type: boolean
        - name: ids
          in: query
          description: Coma separated IDs of the desired records
          required: true
          style: form
          explode: false
          schema:
            type: string
        - name: offset
          in: query
          description: offset
          required: true
          style: form
          explode: false
          schema:
            type: string
        - name: limit
          in: query
          description: limit the result
          required: true
          style: form
          explode: false
          schema:
            type: string
        - name: order
          in: query
          description: 'Possible values- asc, desc. Default- desc'
          required: true
          style: form
          explode: false
          schema:
            type: string
      responses:
        '200':
          description: Success
          content:
            application/json:
              schema:
                type: array
                items:
                  $ref: '#/components/schemas/Reward'
        '400':
          description: Bad request
        '401':
          description: Unauthorized
        '500':
          description: Internal error
    post:
      tags:
        - Admin
      summary: Creates a new gies post template items
      description: |
        Creates a new gies post template items
      security:
        - bearerAuth: []
      requestBody:
        description: Creates a wellness tip
        content:
          application/json:
            schema:
              $ref: '#/paths/~1admin~1wellness_tips/post/requestBody/content/application~1json/schema'
      responses:
        '200':
          description: Success
          content:
            application/json:
              schema:
                type: array
                items:
                  $ref: '#/components/schemas/Reward'
        '400':
          description: Bad request
        '401':
          description: Unauthorized
        '500':
          description: Internal error
  '/admin/gies_post_templates/{id}':
    put:
      tags:
        - Admin
      summary: Updates gies post template  with the specified id
      description: |
        Updates uiuc onboarding checklist with the specified id
      security:
        - bearerAuth: []
      requestBody:
        description: Updates gies post template items
        content:
          application/json:
            schema:
              $ref: '#/paths/~1admin~1wellness_tips/post/requestBody/content/application~1json/schema'
      parameters:
        - name: id
          in: path
          description: id
          required: true
          style: simple
          explode: false
          schema:
            type: string
      responses:
        '200':
          description: Success
          content:
            application/json:
              schema:
                type: array
                items:
                  $ref: '#/components/schemas/Reward'
        '400':
          description: Bad request
        '401':
          description: Unauthorized
        '500':
          description: Internal error
    delete:
      tags:
        - Admin
      summary: Delete gies post template
      description: |
        Delete gies post template
      security:
        - bearerAuth: []
      parameters:
        - name: all-apps
          in: query
          description: all-apps
          required: true
          style: form
          explode: false
          schema:
            type: boolean
        - name: id
          in: path
          description: id
          required: true
          style: simple
          explode: false
          schema:
            type: string
      responses:
        '200':
          description: Success
        '400':
          description: Bad request
        '401':
          description: Unauthorized
        '500':
          description: Internal error
  /admin/content_items:
    get:
      tags:
        - Admin
      summary: Retrieves gies post template items
      description: |
        Retrieves gies post template items
      security:
        - bearerAuth: []
      requestBody:
        description: Creates a wellness tip
        content:
          application/json:
            schema:
              type: object
              properties:
                ids:
                  type: array
                  items:
                    type: string
                categories:
                  type: array
                  items:
                    type: string
      parameters:
        - name: all-apps
          in: query
          description: all-apps
          required: true
          style: form
          explode: false
          schema:
            type: boolean
        - name: ids
          in: query
          description: Coma separated IDs of the desired records
          required: true
          style: form
          explode: false
          schema:
            type: string
        - name: offset
          in: query
          description: offset
          required: true
          style: form
          explode: false
          schema:
            type: string
        - name: limit
          in: query
          description: limit the result
          required: true
          style: form
          explode: false
          schema:
            type: string
        - name: order
          in: query
          description: 'Possible values- asc, desc. Default- desc'
          required: true
          style: form
          explode: false
          schema:
            type: string
      responses:
        '200':
          description: Success
          content:
            application/json:
              schema:
                type: array
                items:
                  $ref: '#/components/schemas/Reward'
        '400':
          description: Bad request
        '401':
          description: Unauthorized
        '500':
          description: Internal error
    post:
      tags:
        - Admin
      summary: Creates a new gies post template items
      description: |
        Creates a new gies post template items
      security:
        - bearerAuth: []
      requestBody:
        description: Creates a wellness tip
        content:
          application/json:
            schema:
              type: object
              properties:
                ids:
                  type: array
                  items:
                    type: string
                categories:
                  type: array
                  items:
                    type: string
                data:
                  type: array
                  items:
                    type: string
      responses:
        '200':
          description: Success
          content:
            application/json:
              schema:
                type: array
                items:
                  $ref: '#/components/schemas/Reward'
        '400':
          description: Bad request
        '401':
          description: Unauthorized
        '500':
          description: Internal error
  '/admin/content_items/{id}':
    get:
      tags:
        - Admin
      summary: Retrieves content items
      description: |
        Retrieves content items
      security:
        - bearerAuth: []
      requestBody:
        content:
          application/json:
            schema:
              $ref: '#/paths/~1admin~1content_items/get/requestBody/content/application~1json/schema'
      parameters:
        - name: all-apps
          in: query
          description: all-apps
          required: true
          style: form
          explode: false
          schema:
            type: boolean
        - name: id
          in: path
          description: id
          required: true
          style: simple
          explode: false
          schema:
            type: string
      responses:
        '200':
          description: Success
        '400':
          description: Bad request
        '401':
          description: Unauthorized
        '500':
          description: Internal error
    put:
      tags:
        - Admin
      summary: Updates content item with the specified id
      description: |
        Updates content item with the specified id
      security:
        - bearerAuth: []
      requestBody:
        description: Updates wellness tip items
        content:
          application/json:
            schema:
              $ref: '#/paths/~1admin~1content_items/post/requestBody/content/application~1json/schema'
      parameters:
        - name: id
          in: path
          description: id
          required: true
          style: simple
          explode: false
          schema:
            type: string
      responses:
        '200':
          description: Success
          content:
            application/json:
              schema:
                type: array
                items:
                  $ref: '#/components/schemas/Reward'
        '400':
          description: Bad request
        '401':
          description: Unauthorized
        '500':
          description: Internal error
    delete:
      tags:
        - Admin
      summary: Delete content item
      description: |
        Delete content item
      security:
        - bearerAuth: []
      parameters:
        - name: all-apps
          in: query
          description: all-apps
          required: true
          style: form
          explode: false
          schema:
            type: boolean
        - name: id
          in: path
          description: id
          required: true
          style: simple
          explode: false
          schema:
            type: string
      responses:
        '200':
          description: Success
        '400':
          description: Bad request
        '401':
          description: Unauthorized
        '500':
          description: Internal error
  /admin/content_items_categories:
    get:
      tags:
        - Admin
      summary: Retrieves content item categories
      description: |
        Retrieves content items
      security:
        - bearerAuth: []
      parameters:
        - name: all-apps
          in: query
          description: all-apps
          required: true
          style: form
          explode: false
          schema:
            type: boolean
      responses:
        '200':
          description: Success
        '400':
          description: Bad request
        '401':
          description: Unauthorized
        '500':
          description: Internal error
  /admin/image:
    post:
      tags:
        - Admin
      summary: Uploads an image to AWS S3
      description: |
        Uploads an image to AWS S3
      security:
        - bearerAuth: []
      parameters:
        - name: S3 bucket path
          in: query
          description: path within the S3 bucket
          required: true
          style: form
          explode: false
          schema:
            type: boolean
        - name: height
          in: query
          description: height of the image to resize.
          required: true
          style: form
          explode: false
          schema:
            type: string
        - name: width
          in: query
          description: width of the image to resize
          required: true
          style: form
          explode: false
          schema:
            type: string
        - name: quality
          in: query
          description: quality of the image. Default - 100
          required: true
          style: form
          explode: false
          schema:
            type: string
      responses:
        '200':
          description: Success
          content:
            application/json:
              schema:
                type: array
                items:
                  type: object
                  properties:
                    url:
                      type: string
        '400':
          description: Bad request
        '401':
          description: Unauthorized
        '500':
          description: Internal error
  /admin/data:
    post:
      tags:
        - Admin
      summary: Admin API that Creates a data content item
      description: |
        Creates a new data content item

        **Auth:** Requires admin token with `all_admin_content` permission
      security:
        - bearerAuth: []
      requestBody:
        description: Creates a data content item
        content:
          application/json:
            schema:
              $ref: '#/paths/~1admin~1data/put/requestBody/content/application~1json/schema'
      responses:
        '200':
          description: Success
          content:
            application/json:
              schema:
                $ref: '#/paths/~1admin~1data/put/responses/200/content/application~1json/schema'
        '400':
          description: Bad request
        '401':
          description: Unauthorized
        '500':
          description: Internal error
    put:
      tags:
        - Admin
      summary: Admin API that Updates data content item
      description: |
        Updates data content item 

        **Auth:** Requires admin token with `all_admin_content` permission
      security:
        - bearerAuth: []
      requestBody:
        description: Updates data content item
        content:
          application/json:
            schema:
              required:
                - key
                - category
              type: object
              properties:
                key:
                  type: string
                category:
                  type: string
                data:
                  type: object
      responses:
        '200':
          description: Success
          content:
            application/json:
              schema:
                type: object
                properties:
                  _id:
                    type: string
                  category:
                    type: string
                  key:
                    type: string
                  date_created:
                    type: string
                  date_updated:
                    type: string
                  data:
                    type: object
                  org_id:
                    type: string
                  app_id:
                    type: string
        '400':
          description: Bad request
        '401':
          description: Unauthorized
        '500':
          description: Internal error
    get:
      tags:
        - Admin
      summary: Admin API that retrieves data content items
      description: |
        Retrieves data content items

        **Auth:** Requires admin token with `all_admin_content` permission
      security:
        - bearerAuth: []
      parameters:
        - name: category
          in: query
          description: category of data content item
          required: true
          style: form
          explode: false
          schema:
            type: string
      responses:
        '200':
          description: Success
          content:
            application/json:
              schema:
                type: array
                items:
                  $ref: '#/paths/~1admin~1data/put/responses/200/content/application~1json/schema'
        '400':
          description: Bad request
        '401':
          description: Unauthorized
        '500':
          description: Internal error
  '/admin/data/{key}':
    get:
      tags:
        - Admin
      summary: Admin API that Retrieves data content item
      description: |
        Retrieves data content item

        **Auth:** Requires admin token with `all_admin_content` permission
      security:
        - bearerAuth: []
      parameters:
        - name: key
          in: path
          description: key
          required: true
          style: simple
          explode: false
          schema:
            type: string
      responses:
        '200':
          description: Success
          content:
            application/json:
              schema:
<<<<<<< HEAD
                $ref: '#/paths/~1admin~1data/put/responses/200/content/application~1json/schema'
=======
                type: object
                properties:
                  id:
                    type: string
                  category:
                    type: string
                  key:
                    type: string
                  date_created:
                    type: string
                  date_updated:
                    type: string
                  data:
                    type: array
                  org_id:
                    type: string
                  app_id:
                    type: string
>>>>>>> 4e85f315
        '400':
          description: Bad request
        '401':
          description: Unauthorized
        '500':
          description: Internal error
    delete:
      tags:
        - Admin
      summary: Admin API that Delete data content item
      description: |
        Delete data content item

        **Auth:** Requires admin token with `all_admin_content` permission
      security:
        - bearerAuth: []
      parameters:
        - name: key
          in: path
          description: key
          required: true
          style: simple
          explode: false
          schema:
            type: string
      responses:
        '200':
          description: Success
        '400':
          description: Bad request
        '401':
          description: Unauthorized
        '500':
          description: Internal error
  /admin/category:
    post:
      tags:
        - Admin
      summary: Admin API that Creates a category
      description: |
        Creates a category

        **Auth:** Requires admin token with `all_admin_content` permission
      security:
        - bearerAuth: []
      requestBody:
        description: Creates category
        content:
          application/json:
            schema:
              $ref: '#/paths/~1admin~1category/put/requestBody/content/application~1json/schema'
      responses:
        '200':
          description: Success
          content:
            application/json:
              schema:
                ref: ../../schemas/apis/admin/categories/Categories.yaml
        '400':
          description: Bad request
        '401':
          description: Unauthorized
        '500':
          description: Internal error
    put:
      tags:
        - Admin
      summary: Admin API that Updates a category
      description: |
        Updates a category

        **Auth:** Requires admin token with `all_admin_content` permission
      security:
        - bearerAuth: []
      requestBody:
        description: Updates a category
        content:
          application/json:
            schema:
              required:
                - name
              type: object
              properties:
                name:
                  type: string
                permissions:
                  type: array
                  items:
                    type: string
      responses:
        '200':
          description: Success
        '400':
          description: Bad request
        '401':
          description: Unauthorized
        '500':
          description: Internal error
  '/admin/category/{name}':
    get:
      tags:
        - Admin
      summary: Admin API that Retrieves data content item
      description: |
        Retrieves data content item

        **Auth:** Requires admin token with `all_admin_content` permission
      security:
        - bearerAuth: []
      parameters:
        - name: name
          in: path
          description: name of category
          required: true
          style: simple
          explode: false
          schema:
            type: string
      responses:
        '200':
          description: Success
          content:
            application/json:
              schema:
                ref: ../../schemas/apis/admin/categories/Categories.yaml
        '400':
          description: Bad request
        '401':
          description: Unauthorized
        '500':
          description: Internal error
    delete:
      tags:
        - Admin
      summary: Admin API that Delete data content item
      description: |
        Delete data content item

        **Auth:** Requires admin token with `all_admin_content` permission
      security:
        - bearerAuth: []
      parameters:
        - name: name
          in: path
          description: name of category
          required: true
          style: simple
          explode: false
          schema:
            type: string
      responses:
        '200':
          description: Success
        '400':
          description: Bad request
        '401':
          description: Unauthorized
        '500':
          description: Internal error
  /admin/file:
    post:
      tags:
        - Admin
      summary: Admin API that Uploads a file to AWS S3
      description: |
        Uploads a file to AWS S3

        **Auth:** Requires admin token with `all_admin_content` permission
      security:
        - bearerAuth: []
      requestBody:
        content:
          multipart/form-data:
            schema:
              type: object
              properties:
                file:
                  type: string
                  format: binary
      parameters:
        - name: fileName
          in: query
          description: name of the file
          required: true
          style: form
          explode: false
          schema:
            type: string
        - name: category
          in: query
          description: category of file
          required: true
          style: form
          explode: false
          schema:
            type: string
      responses:
        '200':
          description: Success
        '400':
          description: Bad request
        '401':
          description: Unauthorized
        '500':
          description: Internal error
    get:
      tags:
        - Admin
      summary: Admin API that Gets a file from AWS S3
      description: |
        Gets a file from AWS S3

        **Auth:** Requires admin token with `all_admin_content` permission
      security:
        - bearerAuth: []
      parameters:
        - name: fileName
          in: query
          description: name of the file
          required: true
          style: form
          explode: false
          schema:
            type: string
        - name: category
          in: query
          description: category of file
          required: true
          style: form
          explode: false
          schema:
            type: string
      responses:
        '200':
          description: Success
          content:
            application/octet-stream:
              schema:
                type: string
                format: base64
        '400':
          description: Bad request
        '401':
          description: Unauthorized
        '500':
          description: Internal error
    delete:
      tags:
        - Admin
      summary: Admin API that Deletes a file from AWS S3
      description: |
        Deletes a file from AWS S3

        **Auth:** Requires admin token with `all_admin_content` permission
      security:
        - bearerAuth: []
      parameters:
        - name: fileName
          in: query
          description: name of the file
          required: true
          style: form
          explode: false
          schema:
            type: string
        - name: category
          in: query
          description: category of file
          required: true
          style: form
          explode: false
          schema:
            type: string
      responses:
        '200':
          description: Success
        '400':
          description: Bad request
        '401':
          description: Unauthorized
        '500':
          description: Internal error
  '/profile_photo/{user-id}':
    get:
      tags:
        - Apis
      summary: Retrieves the profile photo
      description: |
        Retrieves a reward inventory by id
      security:
        - bearerAuth: []
      parameters:
        - name: user_id
          in: path
          description: the id of the user
          required: true
          style: simple
          explode: false
          schema:
            type: string
        - name: size
          in: query
          description: 'Possible values default, medium, small'
          required: true
          style: simple
          explode: false
          schema:
            type: string
      responses:
        '200':
          description: Success
        '400':
          description: Bad request
        '401':
          description: Unauthorized
        '500':
          description: Internal error
  /profile_photo:
    get:
      tags:
        - Apis
      summary: Retrieves the profile photo
      description: |
        Retrieves a reward inventory by id
      security:
        - bearerAuth: []
      parameters:
        - name: size
          in: query
          description: 'Possible values default, medium, small'
          required: true
          style: simple
          explode: false
          schema:
            type: string
      responses:
        '200':
          description: Success
        '400':
          description: Bad request
        '401':
          description: Unauthorized
        '500':
          description: Internal error
    post:
      tags:
        - Apis
      summary: Stores profile photo
      description: |
        Stores profile photo
      security:
        - bearerAuth: []
      requestBody:
        description: Stores profile photo
        content:
          application/json: null
        required: true
      responses:
        '200':
          description: Success
        '400':
          description: Bad request
        '401':
          description: Unauthorized
        '500':
          description: Internal error
    delete:
      tags:
        - Apis
      summary: Deletes the profile photo of the user who request
      description: |
        Deletes the profile photo of the user who request
      security:
        - bearerAuth: []
      responses:
        '200':
          description: Success
        '400':
          description: Bad request
        '401':
          description: Unauthorized
        '500':
          description: Internal error
  /student_guides:
    get:
      tags:
        - Client
      summary: Retrieves  all student guides
      description: |
        Retrieves  all student guides
      security:
        - bearerAuth: []
      parameters:
        - name: ids
          in: query
          description: Coma separated IDs of the desired records
          required: true
          style: form
          explode: false
          schema:
            type: string
      responses:
        '200':
          description: Success
        '400':
          description: Bad request
        '401':
          description: Unauthorized
        '500':
          description: Internal error
  '/student_guides/{id}':
    get:
      tags:
        - Client
      summary: Retrieves a student guide by id
      description: |
        Retrieves a student guide by id
      security:
        - bearerAuth: []
      parameters:
        - name: guide_id
          in: path
          description: the id of the user
          required: true
          style: simple
          explode: false
          schema:
            type: string
      responses:
        '200':
          description: Success
        '400':
          description: Bad request
        '401':
          description: Unauthorized
        '500':
          description: Internal error
  /health_locations:
    get:
      tags:
        - Client
      summary: Retrieves  all health locations
      description: |
        Retrieves  all health locations
      security:
        - bearerAuth: []
      parameters:
        - name: ids
          in: query
          description: Coma separated IDs of the desired records
          required: true
          style: form
          explode: false
          schema:
            type: string
      responses:
        '200':
          description: Success
        '400':
          description: Bad request
        '401':
          description: Unauthorized
        '500':
          description: Internal error
  '/health_locations/{id}':
    get:
      tags:
        - Client
      summary: Retrieves a health location by id
      description: |
        Retrieves a health location by id
      security:
        - bearerAuth: []
      parameters:
        - name: guide_id
          in: path
          description: the id of the user
          required: true
          style: simple
          explode: false
          schema:
            type: string
      responses:
        '200':
          description: Success
        '400':
          description: Bad request
        '401':
          description: Unauthorized
        '500':
          description: Internal error
  /content_items:
    get:
      tags:
        - Client
      summary: Retrieves  all content items
      description: |
        Retrieves  all content items
      security:
        - bearerAuth: []
      parameters:
        - name: all-apps
          in: query
          description: all-apps
          required: true
          style: form
          explode: false
          schema:
            type: boolean
        - name: offset
          in: query
          description: offset
          required: true
          style: form
          explode: false
          schema:
            type: string
        - name: limit
          in: query
          description: limit the result
          required: true
          style: form
          explode: false
          schema:
            type: string
        - name: order
          in: query
          description: 'Possible values - asc, desc. Default - desc'
          required: true
          style: form
          explode: false
          schema:
            type: string
      responses:
        '200':
          description: Success
          content:
            application/json:
              schema:
                type: array
                items:
                  $ref: '#/components/schemas/Reward'
        '400':
          description: Bad request
        '401':
          description: Unauthorized
        '500':
          description: Internal error
  '/content_items/{id}':
    get:
      tags:
        - Client
      summary: Retrieves  all content items by id
      description: |
        Retrieves  all content items by id
      security:
        - bearerAuth: []
      parameters:
        - name: all-apps
          in: query
          description: all-apps
          required: true
          style: form
          explode: false
          schema:
            type: boolean
        - name: id
          in: path
          description: id
          required: true
          style: simple
          explode: false
          schema:
            type: string
      responses:
        '200':
          description: Success
          content:
            application/json:
              schema:
                type: array
                items:
                  $ref: '#/components/schemas/Reward'
        '400':
          description: Bad request
        '401':
          description: Unauthorized
        '500':
          description: Internal error
  /content_item/categories:
    get:
      tags:
        - Client
      summary: Retrieves  all content item categories that have in the database
      description: |
        Retrieves  all content item categories that have in the database
      security:
        - bearerAuth: []
      parameters:
        - name: all-apps
          in: query
          description: all-apps
          required: true
          style: form
          explode: false
          schema:
            type: boolean
      responses:
        '200':
          description: Success
        '400':
          description: Bad request
        '401':
          description: Unauthorized
        '500':
          description: Internal error
  /image:
    post:
      tags:
        - Client
      summary: Uploads an image to AWS S3
      description: |
        Uploads an image to AWS S3
      security:
        - bearerAuth: []
      parameters:
        - name: S3 bucket path
          in: query
          description: path within the S3 bucket
          required: true
          style: form
          explode: false
          schema:
            type: boolean
        - name: height
          in: query
          description: height of the image to resize.
          required: true
          style: form
          explode: false
          schema:
            type: string
        - name: width
          in: query
          description: width of the image to resize
          required: true
          style: form
          explode: false
          schema:
            type: string
        - name: quality
          in: query
          description: quality of the image. Default - 100
          required: true
          style: form
          explode: false
          schema:
            type: string
        - name: fileName
          in: query
          description: the uploaded file name
          required: true
          style: form
          explode: false
          schema:
            type: string
      responses:
        '200':
          description: Success
        '400':
          description: Bad request
        '401':
          description: Unauthorized
        '500':
          description: Internal error
  '/twitter/users/{user_id}/tweets':
    get:
      tags:
        - Client
      summary: Retrieves Twitter tweets for the specified user id
      description: |
        Retrieves Twitter tweets for the specified user id
      security:
        - bearerAuth: []
      parameters:
        - name: id
          in: query
          description: id path string true "id"
          required: true
          style: form
          explode: false
          schema:
            type: string
      responses:
        '200':
          description: Success
        '400':
          description: Bad request
        '401':
          description: Unauthorized
        '500':
          description: Internal error
  /data:
    get:
      tags:
        - Client
<<<<<<< HEAD
      summary: Client API that Retrieves data content items
=======
      summary: Client API that retrieves data content items
>>>>>>> 4e85f315
      description: |
        Retrieves data content items
      security:
        - bearerAuth: []
      parameters:
        - name: category
          in: query
          description: category of data content item
          required: true
          style: form
          explode: false
          schema:
            type: string
      responses:
        '200':
          description: Success
          content:
            application/json:
              schema:
                type: array
                items:
                  $ref: '#/paths/~1admin~1data/put/responses/200/content/application~1json/schema'
        '400':
          description: Bad request
        '401':
          description: Unauthorized
        '500':
          description: Internal error
  '/data/{key}':
    get:
      tags:
        - Client
      summary: Client API that Retrieves data content item
      description: |
        Retrieves data content item
      security:
        - bearerAuth: []
      parameters:
        - name: key
          in: path
          description: key
          required: true
          style: simple
          explode: false
          schema:
            type: string
      responses:
        '200':
          description: Success
          content:
            application/json:
              schema:
                $ref: '#/paths/~1admin~1data/put/responses/200/content/application~1json/schema'
        '400':
          description: Bad request
        '401':
          description: Unauthorized
        '500':
          description: Internal error
  /file:
    get:
      tags:
        - Client
      summary: Client API that Gets a file from AWS S3
      description: |
        Gets a file from AWS S3
      security:
        - bearerAuth: []
      parameters:
        - name: fileName
          in: query
          description: name of the file
          required: true
          style: form
          explode: false
          schema:
            type: string
        - name: category
          in: query
          description: category of file
          required: true
          style: form
          explode: false
          schema:
            type: string
      responses:
        '200':
          description: Success
          content:
            application/octet-stream:
              schema:
                type: string
                format: base64
        '400':
          description: Bad request
        '401':
          description: Unauthorized
        '500':
          description: Internal error
    delete: null
components:
  securitySchemes:
    bearerAuth:
      type: http
      scheme: bearer
      bearerFormat: JWT
  schemas:
    Reward:
      type: object
      properties:
        _id:
          type: string
        category:
          type: string
        date_created:
          type: string
        date_updated:
          type: string
        data:
          type: array
        org_id:
          type: string
        app_id:
          type: string
    RewardClaim:
      type: object
      properties:
        height:
          type: integer
        width:
          type: integer
        quality:
          type: integer<|MERGE_RESOLUTION|>--- conflicted
+++ resolved
@@ -1877,7 +1877,7 @@
               schema:
                 type: object
                 properties:
-                  _id:
+                  id:
                     type: string
                   category:
                     type: string
@@ -1959,28 +1959,7 @@
           content:
             application/json:
               schema:
-<<<<<<< HEAD
                 $ref: '#/paths/~1admin~1data/put/responses/200/content/application~1json/schema'
-=======
-                type: object
-                properties:
-                  id:
-                    type: string
-                  category:
-                    type: string
-                  key:
-                    type: string
-                  date_created:
-                    type: string
-                  date_updated:
-                    type: string
-                  data:
-                    type: array
-                  org_id:
-                    type: string
-                  app_id:
-                    type: string
->>>>>>> 4e85f315
         '400':
           description: Bad request
         '401':
@@ -2687,11 +2666,7 @@
     get:
       tags:
         - Client
-<<<<<<< HEAD
-      summary: Client API that Retrieves data content items
-=======
       summary: Client API that retrieves data content items
->>>>>>> 4e85f315
       description: |
         Retrieves data content items
       security:
