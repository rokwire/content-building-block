--- conflicted
+++ resolved
@@ -2934,8 +2934,6 @@
           explode: false
           schema:
             type: string
-<<<<<<< HEAD
-=======
         - name: handle-duplicate-filenames
           in: query
           description: whether the service can modify given filenames to handle duplicates
@@ -2960,7 +2958,6 @@
           explode: false
           schema:
             type: boolean
->>>>>>> bc0755fd
       responses:
         '200':
           description: Success
@@ -2969,11 +2966,7 @@
               schema:
                 type: array
                 items:
-<<<<<<< HEAD
-                  type: string
-=======
                   $ref: '#/components/schemas/FileContentItemRef'
->>>>>>> bc0755fd
         '400':
           description: Bad request
         '401':
@@ -2990,15 +2983,9 @@
       security:
         - bearerAuth: []
       parameters:
-<<<<<<< HEAD
-        - name: fileNames
-          in: query
-          description: comma-separated list of names of the files
-=======
         - name: fileKeys
           in: query
           description: comma-separated list of keys of the files
->>>>>>> bc0755fd
           required: true
           style: form
           explode: false
@@ -3020,8 +3007,6 @@
           explode: false
           schema:
             type: string
-<<<<<<< HEAD
-=======
         - name: add-path-apporg-id
           in: query
           description: whether the service should add the app ID and org ID to the URL
@@ -3030,7 +3015,6 @@
           explode: false
           schema:
             type: boolean
->>>>>>> bc0755fd
       responses:
         '200':
           description: Success
@@ -3039,11 +3023,7 @@
               schema:
                 type: array
                 items:
-<<<<<<< HEAD
-                  type: string
-=======
                   $ref: '#/components/schemas/FileContentItemRef'
->>>>>>> bc0755fd
         '400':
           description: Bad request
         '401':
