--- conflicted
+++ resolved
@@ -39,13 +39,8 @@
 }
 
 // NewAuth creates new auth handler
-<<<<<<< HEAD
-func NewAuth(app *core.Application, serviceRegManager *authservice.ServiceRegManager) *Auth {
+func NewAuth(app *core.Application, serviceRegManager *authservice.ServiceRegManager, logger *logs.Logger) *Auth {
 	coreAuth := NewCoreAuth(app, serviceRegManager)
-=======
-func NewAuth(app *core.Application, config model.Config, logger *logs.Logger) *Auth {
-	coreAuth := NewCoreAuth(app, config)
->>>>>>> 79dd3b95
 
 	auth := Auth{coreAuth: coreAuth, logger: logger}
 	return &auth
