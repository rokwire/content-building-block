<<<<<<< HEAD
// Copyright 2022 Board of Trustees of the University of Illinois.
//
// Licensed under the Apache License, Version 2.0 (the "License");
// you may not use this file except in compliance with the License.
// You may obtain a copy of the License at
//
//     http://www.apache.org/licenses/LICENSE-2.0
//
// Unless required by applicable law or agreed to in writing, software
// distributed under the License is distributed on an "AS IS" BASIS,
// WITHOUT WARRANTIES OR CONDITIONS OF ANY KIND, either express or implied.
// See the License for the specific language governing permissions and
// limitations under the License.

package web

import (
	"content/core"
	"content/core/model"
	web "content/driver/web/auth"
	"fmt"
	"log"
	"net/http"
)

// Auth handler
type Auth struct {
	apiKeysAuth    *web.APIKeysAuth
	shibbolethAuth *web.ShibbolethAuth
	coreAuth       *web.CoreAuth
}

func (auth *Auth) clientIDCheck(w http.ResponseWriter, r *http.Request) bool {
	clientID := r.Header.Get("APP")
	if len(clientID) == 0 {
		clientID = "edu.illinois.rokwire"
	}

	log.Println(fmt.Sprintf("400 - Bad Request"))
	w.WriteHeader(http.StatusBadRequest)
	w.Write([]byte("Bad Request"))
	return false
}

func (auth *Auth) apiKeyCheck(w http.ResponseWriter, r *http.Request) bool {
	return auth.apiKeysAuth.Check(r)
}

func (auth *Auth) shibbolethCheck(w http.ResponseWriter, r *http.Request) (bool, *model.ShibbolethToken) {
	return auth.shibbolethAuth.Check(r)
}

// NewAuth creates new auth handler
func NewAuth(app *core.Application, config model.Config) *Auth {
	apiKeysAuth := web.NewAPIKeysAuth(config.AppKeys)
	shibbolethAuth := web.NewShibbolethAuth(app, config)
	coreAuth := web.NewCoreAuth(app, config)

	auth := Auth{apiKeysAuth: apiKeysAuth, shibbolethAuth: shibbolethAuth, coreAuth: coreAuth}
	return &auth
}
=======
/*
 *   Copyright (c) 2020 Board of Trustees of the University of Illinois.
 *   All rights reserved.

 *   Licensed under the Apache License, Version 2.0 (the "License");
 *   you may not use this file except in compliance with the License.
 *   You may obtain a copy of the License at

 *   http://www.apache.org/licenses/LICENSE-2.0

 *   Unless required by applicable law or agreed to in writing, software
 *   distributed under the License is distributed on an "AS IS" BASIS,
 *   WITHOUT WARRANTIES OR CONDITIONS OF ANY KIND, either express or implied.
 *   See the License for the specific language governing permissions and
 *   limitations under the License.
 */

package web

import (
	"content/core"
	"content/core/model"
	"log"
	"net/http"

	"github.com/rokwire/core-auth-library-go/authorization"
	"github.com/rokwire/core-auth-library-go/authservice"
	"github.com/rokwire/core-auth-library-go/tokenauth"
	"github.com/rokwire/logging-library-go/errors"
	"github.com/rokwire/logging-library-go/logs"
	"github.com/rokwire/logging-library-go/logutils"
)

//Authorization is an interface for auth types
type Authorization interface {
	check(req *http.Request) (int, *tokenauth.Claims, error)
	start()
}

// Auth handler
type Auth struct {
	coreAuth *CoreAuth
}

// NewAuth creates new auth handler
func NewAuth(app *core.Application, config model.Config) *Auth {
	coreAuth := NewCoreAuth(app, config)

	auth := Auth{coreAuth: coreAuth}
	return &auth
}

// CoreAuth implementation
type CoreAuth struct {
	app       *core.Application
	tokenAuth *tokenauth.TokenAuth

	permissionsAuth *PermissionsAuth
	userAuth        *UserAuth
	standardAuth    *StandardAuth
}

// NewCoreAuth creates new CoreAuth
func NewCoreAuth(app *core.Application, config model.Config) *CoreAuth {

	remoteConfig := authservice.RemoteAuthDataLoaderConfig{
		AuthServicesHost: config.CoreBBHost,
	}

	serviceLoader, err := authservice.NewRemoteAuthDataLoader(remoteConfig, []string{"core"}, logs.NewLogger("content", &logs.LoggerOpts{}))
	authService, err := authservice.NewAuthService("content", config.ContentServiceURL, serviceLoader)
	if err != nil {
		log.Fatalf("Error initializing auth service: %v", err)
	}

	adminPermissionAuth := authorization.NewCasbinAuthorization("driver/web/authorization_model.conf",
		"driver/web/authorization_policy.csv")
	tokenAuth, err := tokenauth.NewTokenAuth(true, authService, adminPermissionAuth, nil)
	if err != nil {
		log.Fatalf("Error intitializing token auth: %v", err)
	}
	permissionsAuth := newPermissionsAuth(tokenAuth)
	usersAuth := newUserAuth(tokenAuth)
	standardAuth := newStandardAuth(tokenAuth)

	auth := CoreAuth{app: app, tokenAuth: tokenAuth, permissionsAuth: permissionsAuth,
		userAuth: usersAuth, standardAuth: standardAuth}
	return &auth
}

//PermissionsAuth entity
//This enforces that the user has permissions matching the policy
type PermissionsAuth struct {
	tokenAuth *tokenauth.TokenAuth
}

func (a *PermissionsAuth) start() {}

func (a *PermissionsAuth) check(req *http.Request) (int, *tokenauth.Claims, error) {
	claims, err := a.tokenAuth.CheckRequestTokens(req)
	if err != nil {
		return http.StatusUnauthorized, nil, errors.WrapErrorAction("typeCheckServicesAuthRequestToken", logutils.TypeToken, nil, err)
	}

	if err == nil && claims != nil {
		err = a.tokenAuth.AuthorizeRequestPermissions(claims, req)
		if err != nil {
			return http.StatusForbidden, nil, errors.WrapErrorAction("check permissions", logutils.TypeRequest, nil, err)
		}
	}

	return http.StatusOK, claims, err
}

func newPermissionsAuth(tokenAuth *tokenauth.TokenAuth) *PermissionsAuth {
	permissionsAuth := PermissionsAuth{tokenAuth: tokenAuth}
	return &permissionsAuth
}

//UserAuth entity
// This enforces that the user is not anonymous
type UserAuth struct {
	tokenAuth *tokenauth.TokenAuth
}

func (a *UserAuth) start() {}

func (a *UserAuth) check(req *http.Request) (int, *tokenauth.Claims, error) {
	claims, err := a.tokenAuth.CheckRequestTokens(req)
	if err != nil {
		return http.StatusUnauthorized, nil, errors.WrapErrorAction("typeCheckServicesAuthRequestToken", logutils.TypeToken, nil, err)
	}

	if err == nil && claims != nil {
		if claims.Anonymous {
			return http.StatusForbidden, nil, errors.New("token must not be anonymous")
		}
	}

	return http.StatusOK, claims, err
}

func newUserAuth(tokenAuth *tokenauth.TokenAuth) *UserAuth {
	userAuth := UserAuth{tokenAuth: tokenAuth}
	return &userAuth
}

//StandardAuth entity
// This enforces standard auth check
type StandardAuth struct {
	tokenAuth *tokenauth.TokenAuth
}

func (a *StandardAuth) start() {}

func (a *StandardAuth) check(req *http.Request) (int, *tokenauth.Claims, error) {
	claims, err := a.tokenAuth.CheckRequestTokens(req)
	if err != nil {
		return http.StatusUnauthorized, nil, errors.WrapErrorAction("typeCheckServicesAuthRequestToken", logutils.TypeToken, nil, err)
	}

	return http.StatusOK, claims, err
}

func newStandardAuth(tokenAuth *tokenauth.TokenAuth) *StandardAuth {
	standartAuth := StandardAuth{tokenAuth: tokenAuth}
	return &standartAuth
}
>>>>>>> e9deca72
<|MERGE_RESOLUTION|>--- conflicted
+++ resolved
@@ -1,4 +1,3 @@
-<<<<<<< HEAD
 // Copyright 2022 Board of Trustees of the University of Illinois.
 //
 // Licensed under the Apache License, Version 2.0 (the "License");
@@ -12,71 +11,6 @@
 // WITHOUT WARRANTIES OR CONDITIONS OF ANY KIND, either express or implied.
 // See the License for the specific language governing permissions and
 // limitations under the License.
-
-package web
-
-import (
-	"content/core"
-	"content/core/model"
-	web "content/driver/web/auth"
-	"fmt"
-	"log"
-	"net/http"
-)
-
-// Auth handler
-type Auth struct {
-	apiKeysAuth    *web.APIKeysAuth
-	shibbolethAuth *web.ShibbolethAuth
-	coreAuth       *web.CoreAuth
-}
-
-func (auth *Auth) clientIDCheck(w http.ResponseWriter, r *http.Request) bool {
-	clientID := r.Header.Get("APP")
-	if len(clientID) == 0 {
-		clientID = "edu.illinois.rokwire"
-	}
-
-	log.Println(fmt.Sprintf("400 - Bad Request"))
-	w.WriteHeader(http.StatusBadRequest)
-	w.Write([]byte("Bad Request"))
-	return false
-}
-
-func (auth *Auth) apiKeyCheck(w http.ResponseWriter, r *http.Request) bool {
-	return auth.apiKeysAuth.Check(r)
-}
-
-func (auth *Auth) shibbolethCheck(w http.ResponseWriter, r *http.Request) (bool, *model.ShibbolethToken) {
-	return auth.shibbolethAuth.Check(r)
-}
-
-// NewAuth creates new auth handler
-func NewAuth(app *core.Application, config model.Config) *Auth {
-	apiKeysAuth := web.NewAPIKeysAuth(config.AppKeys)
-	shibbolethAuth := web.NewShibbolethAuth(app, config)
-	coreAuth := web.NewCoreAuth(app, config)
-
-	auth := Auth{apiKeysAuth: apiKeysAuth, shibbolethAuth: shibbolethAuth, coreAuth: coreAuth}
-	return &auth
-}
-=======
-/*
- *   Copyright (c) 2020 Board of Trustees of the University of Illinois.
- *   All rights reserved.
-
- *   Licensed under the Apache License, Version 2.0 (the "License");
- *   you may not use this file except in compliance with the License.
- *   You may obtain a copy of the License at
-
- *   http://www.apache.org/licenses/LICENSE-2.0
-
- *   Unless required by applicable law or agreed to in writing, software
- *   distributed under the License is distributed on an "AS IS" BASIS,
- *   WITHOUT WARRANTIES OR CONDITIONS OF ANY KIND, either express or implied.
- *   See the License for the specific language governing permissions and
- *   limitations under the License.
- */
 
 package web
 
@@ -228,5 +162,4 @@
 func newStandardAuth(tokenAuth *tokenauth.TokenAuth) *StandardAuth {
 	standartAuth := StandardAuth{tokenAuth: tokenAuth}
 	return &standartAuth
-}
->>>>>>> e9deca72
+}