--- conflicted
+++ resolved
@@ -1,24 +1,38 @@
-<<<<<<< HEAD
 basePath: /content
 definitions:
   ContentItem:
     properties:
+      app_id:
+        type: string
       category:
         type: string
       data:
         description: could be eigther a primitive or nested json or array
+        type: object
       date_created:
         type: string
       date_updated:
         type: string
       id:
         type: string
+      org_id:
+        type: string
+    type: object
+  createContentItemByCategoryRequestBody:
+    properties:
+      all_apps:
+        type: boolean
+      data:
+        type: object
     type: object
   createContentItemRequestBody:
     properties:
+      all_apps:
+        type: boolean
       category:
         type: string
-      data: {}
+      data:
+        type: object
     type: object
   getContentItemsRequestBody:
     properties:
@@ -34,6 +48,13 @@
           type: string
         type: array
     type: object
+  updateContentItemByCategoryRequestBody:
+    properties:
+      all_apps:
+        type: boolean
+      data:
+        type: object
+    type: object
   uploadImageResponse:
     properties:
       url:
@@ -47,15 +68,121 @@
     name: Apache 2.0
     url: http://www.apache.org/licenses/LICENSE-2.0.html
   title: Rokwire Content Building Block API
-  version: 1.1.10
+  version: 1.2.0
 paths:
+  /admin/campus_reminders:
+    get:
+      consumes:
+      - application/json
+      description: Retrieves campus reminders
+      operationId: AdminGetCampusReminders
+      parameters:
+      - description: It says if the data is associated with the current app or it
+          is for all the apps within the organization. It is 'false' by default.
+        in: query
+        name: all-apps
+        type: boolean
+      - description: Comma separated IDs of the desired records
+        in: query
+        name: ids
+        type: string
+      - description: offset
+        in: query
+        name: offset
+        type: string
+      - description: limit - limit the result
+        in: query
+        name: limit
+        type: string
+      - description: 'order - Possible values: asc, desc. Default: desc'
+        in: query
+        name: order
+        type: string
+      responses:
+        "200":
+          description: OK
+          schema:
+            items:
+              $ref: '#/definitions/ContentItem'
+            type: array
+      security:
+      - AdminUserAuth: []
+      tags:
+      - Admin
+    post:
+      consumes:
+      - application/json
+      description: Creates a new campus reminder. <b> The data element could be either
+        a primitive or nested json or array.</b>
+      operationId: AdminCreateCampusReminder
+      parameters:
+      - description: Params
+        in: body
+        name: data
+        required: true
+        schema:
+          $ref: '#/definitions/createContentItemByCategoryRequestBody'
+      responses:
+        "200":
+          description: OK
+          schema:
+            $ref: '#/definitions/ContentItem'
+      security:
+      - AdminUserAuth: []
+      tags:
+      - Admin
+  /admin/campus_reminders/{id}:
+    delete:
+      description: Deletes a campus reminder with the specified id
+      operationId: AdminDeleteCampusReminder
+      parameters:
+      - description: It says if the data is associated with the current app or it
+          is for all the apps within the organization. It is 'false' by default.
+        in: query
+        name: all-apps
+        type: boolean
+      responses:
+        "200": {}
+      security:
+      - AdminUserAuth: []
+      tags:
+      - Admin
+    put:
+      consumes:
+      - application/json
+      description: Updates a campus reminder with the specified id. <b> The data element
+        could be either a primitive or nested json or array.</b>
+      operationId: AdminCampusReminder
+      parameters:
+      - description: Params
+        in: body
+        name: data
+        required: true
+        schema:
+          $ref: '#/definitions/updateContentItemByCategoryRequestBody'
+      produces:
+      - application/json
+      responses:
+        "200":
+          description: OK
+          schema:
+            $ref: '#/definitions/ContentItem'
+      security:
+      - AdminUserAuth: []
+      tags:
+      - Admin
   /admin/content_item/categories:
     get:
       description: Retrieves  all content item categories that have in the database
       operationId: AdminGetContentItemsCategories
-      responses:
-        "200":
-          description: ""
+      parameters:
+      - description: It says if the data is associated with the current app or it
+          is for all the apps within the organization. It is 'false' by default.
+        in: query
+        name: all-apps
+        type: boolean
+      responses:
+        "200": {}
       security:
       - AdminUserAuth: []
       tags:
@@ -68,6 +195,11 @@
         a primitive or nested json or array.</b>
       operationId: AdminGetContentItems
       parameters:
+      - description: It says if the data is associated with the current app or it
+          is for all the apps within the organization. It is 'false' by default.
+        in: query
+        name: all-apps
+        type: boolean
       - description: offset
         in: query
         name: offset
@@ -117,9 +249,14 @@
     delete:
       description: Deletes a content item with the specified id
       operationId: AdminDeleteContentItem
-      responses:
-        "200":
-          description: ""
+      parameters:
+      - description: It says if the data is associated with the current app or it
+          is for all the apps within the organization. It is 'false' by default.
+        in: query
+        name: all-apps
+        type: boolean
+      responses:
+        "200": {}
       security:
       - AdminUserAuth: []
       tags:
@@ -130,6 +267,12 @@
       description: Retrieves a content item by id. <b> The data element could be either
         a primitive or nested json or array.</b>
       operationId: AdminGetContentItem
+      parameters:
+      - description: It says if the data is associated with the current app or it
+          is for all the apps within the organization. It is 'false' by default.
+        in: query
+        name: all-apps
+        type: boolean
       produces:
       - application/json
       responses:
@@ -158,13 +301,215 @@
       - AdminUserAuth: []
       tags:
       - Admin
+  /admin/gies_nudge_templates:
+    get:
+      consumes:
+      - application/json
+      description: Retrieves gies nudge template items
+      operationId: AdminGiesNudgeTemplates
+      parameters:
+      - description: It says if the data is associated with the current app or it
+          is for all the apps within the organization. It is 'false' by default.
+        in: query
+        name: all-apps
+        type: boolean
+      - description: Comma separated IDs of the desired records
+        in: query
+        name: ids
+        type: string
+      - description: offset
+        in: query
+        name: offset
+        type: string
+      - description: limit - limit the result
+        in: query
+        name: limit
+        type: string
+      - description: 'order - Possible values: asc, desc. Default: desc'
+        in: query
+        name: order
+        type: string
+      responses:
+        "200":
+          description: OK
+          schema:
+            items:
+              $ref: '#/definitions/ContentItem'
+            type: array
+      security:
+      - AdminUserAuth: []
+      tags:
+      - Admin
+    post:
+      consumes:
+      - application/json
+      description: Creates a new gies nudge template. <b> The data element could be
+        either a primitive or nested json or array.</b>
+      operationId: AdminGiesNudgeTemplate
+      parameters:
+      - description: Params
+        in: body
+        name: data
+        required: true
+        schema:
+          $ref: '#/definitions/createContentItemByCategoryRequestBody'
+      responses:
+        "200":
+          description: OK
+          schema:
+            $ref: '#/definitions/ContentItem'
+      security:
+      - AdminUserAuth: []
+      tags:
+      - Admin
+  /admin/gies_nudge_templates/{id}:
+    delete:
+      description: Deletes a gies nudge template with the specified id
+      operationId: AdminGiesNudgeTemplate
+      parameters:
+      - description: It says if the data is associated with the current app or it
+          is for all the apps within the organization. It is 'false' by default.
+        in: query
+        name: all-apps
+        type: boolean
+      responses:
+        "200": {}
+      security:
+      - AdminUserAuth: []
+      tags:
+      - Admin
+    put:
+      consumes:
+      - application/json
+      description: Updates a gies nudge template with the specified id. <b> The data
+        element could be either a primitive or nested json or array.</b>
+      operationId: AdminUpdateGiesNudgeTemplate
+      parameters:
+      - description: Params
+        in: body
+        name: data
+        required: true
+        schema:
+          $ref: '#/definitions/updateContentItemByCategoryRequestBody'
+      produces:
+      - application/json
+      responses:
+        "200":
+          description: OK
+          schema:
+            $ref: '#/definitions/ContentItem'
+      security:
+      - AdminUserAuth: []
+      tags:
+      - Admin
+  /admin/gies_onboarding_checklist:
+    get:
+      consumes:
+      - application/json
+      description: Retrieves gies onboarding checklists
+      operationId: AdminGetGiesOnboardingChecklists
+      parameters:
+      - description: It says if the data is associated with the current app or it
+          is for all the apps within the organization. It is 'false' by default.
+        in: query
+        name: all-apps
+        type: boolean
+      - description: Comma separated IDs of the desired records
+        in: query
+        name: ids
+        type: string
+      - description: offset
+        in: query
+        name: offset
+        type: string
+      - description: limit - limit the result
+        in: query
+        name: limit
+        type: string
+      - description: 'order - Possible values: asc, desc. Default: desc'
+        in: query
+        name: order
+        type: string
+      responses:
+        "200":
+          description: OK
+          schema:
+            items:
+              $ref: '#/definitions/ContentItem'
+            type: array
+      security:
+      - AdminUserAuth: []
+      tags:
+      - Admin
+    post:
+      consumes:
+      - application/json
+      description: Creates a new gies onboarding checklist. <b> The data element could
+        be either a primitive or nested json or array.</b>
+      operationId: AdminCreateGiesOnboardingChecklist
+      parameters:
+      - description: Params
+        in: body
+        name: data
+        required: true
+        schema:
+          $ref: '#/definitions/createContentItemByCategoryRequestBody'
+      responses:
+        "200":
+          description: OK
+          schema:
+            $ref: '#/definitions/ContentItem'
+      security:
+      - AdminUserAuth: []
+      tags:
+      - Admin
+  /admin/gies_onboarding_checklist/{id}:
+    delete:
+      description: Deletes a gies onboarding checklist with the specified id
+      operationId: AdminDeleteGiesOnboardingChecklist
+      parameters:
+      - description: It says if the data is associated with the current app or it
+          is for all the apps within the organization. It is 'false' by default.
+        in: query
+        name: all-apps
+        type: boolean
+      responses:
+        "200": {}
+      security:
+      - AdminUserAuth: []
+      tags:
+      - Admin
+    put:
+      consumes:
+      - application/json
+      description: Updates a gies onboarding checklist with the specified id. <b>
+        The data element could be either a primitive or nested json or array.</b>
+      operationId: AdminUpdateGiesOnboardingChecklist
+      parameters:
+      - description: Params
+        in: body
+        name: data
+        required: true
+        schema:
+          $ref: '#/definitions/updateContentItemByCategoryRequestBody'
+      produces:
+      - application/json
+      responses:
+        "200":
+          description: OK
+          schema:
+            $ref: '#/definitions/ContentItem'
+      security:
+      - AdminUserAuth: []
+      tags:
+      - Admin
   /admin/health_location/{id}:
     delete:
+      deprecated: true
       description: Deletes a health location with the specified id
       operationId: AdminDeleteHealthLocation
       responses:
-        "200":
-          description: ""
+        "200": {}
       security:
       - AdminUserAuth: []
       tags:
@@ -173,6 +518,7 @@
     get:
       consumes:
       - application/json
+      deprecated: true
       description: Retrieves  all health locations
       operationId: AdminGetHealthLocations
       parameters:
@@ -181,8 +527,7 @@
         name: ids
         type: string
       responses:
-        "200":
-          description: ""
+        "200": {}
       security:
       - AdminUserAuth: []
       tags:
@@ -190,11 +535,11 @@
     post:
       consumes:
       - application/json
+      deprecated: true
       description: Create a new health location
       operationId: AdminCreateHealthLocation
       responses:
-        "200":
-          description: ""
+        "200": {}
       security:
       - AdminUserAuth: []
       tags:
@@ -203,13 +548,13 @@
     get:
       consumes:
       - application/json
+      deprecated: true
       description: Retrieves a health location by id
       operationId: AdminGetHealthLocation
       produces:
       - application/json
       responses:
-        "200":
-          description: ""
+        "200": {}
       security:
       - AdminUserAuth: []
       tags:
@@ -217,13 +562,13 @@
     put:
       consumes:
       - application/json
+      deprecated: true
       description: Updates a health location with the specified id
       operationId: AdminUpdateHealthLocation
       produces:
       - application/json
       responses:
-        "200":
-          description: ""
+        "200": {}
       security:
       - AdminUserAuth: []
       tags:
@@ -278,6 +623,7 @@
     get:
       consumes:
       - application/json
+      deprecated: true
       description: Retrieves  all student guides
       operationId: AdminGetStudentGuides
       parameters:
@@ -286,8 +632,7 @@
         name: ids
         type: string
       responses:
-        "200":
-          description: ""
+        "200": {}
       security:
       - AdminUserAuth: []
       tags:
@@ -295,36 +640,36 @@
     post:
       consumes:
       - application/json
+      deprecated: true
       description: Creates a student guide item
       operationId: AdminCreateStudentGuide
       responses:
-        "200":
-          description: ""
+        "200": {}
       security:
       - AdminUserAuth: []
       tags:
       - Admin
   /admin/student_guides/{id}:
     delete:
+      deprecated: true
       description: Deletes a student guide item with the specified id
       operationId: AdminDeleteStudentGuide
       responses:
-        "200":
-          description: ""
-      security:
-      - AdminUserAuth: []
-      tags:
-      - Admin
-    get:
-      consumes:
-      - application/json
+        "200": {}
+      security:
+      - AdminUserAuth: []
+      tags:
+      - Admin
+    get:
+      consumes:
+      - application/json
+      deprecated: true
       description: Retrieves  all items
       operationId: AdminGetStudentGuide
       produces:
       - application/json
       responses:
-        "200":
-          description: ""
+        "200": {}
       security:
       - AdminUserAuth: []
       tags:
@@ -332,13 +677,417 @@
     put:
       consumes:
       - application/json
+      deprecated: true
       description: Updates a student guide with the specified id
       operationId: AdminUpdateStudentGuide
       produces:
       - application/json
       responses:
-        "200":
-          description: ""
+        "200": {}
+      security:
+      - AdminUserAuth: []
+      tags:
+      - Admin
+  /admin/uiuc_onboarding_checklists:
+    get:
+      consumes:
+      - application/json
+      description: Retrieves uiuc onboarding checklist items
+      operationId: AdminGetUIUCOnboardingChecklists
+      parameters:
+      - description: It says if the data is associated with the current app or it
+          is for all the apps within the organization. It is 'false' by default.
+        in: query
+        name: all-apps
+        type: boolean
+      - description: Comma separated IDs of the desired records
+        in: query
+        name: ids
+        type: string
+      - description: offset
+        in: query
+        name: offset
+        type: string
+      - description: limit - limit the result
+        in: query
+        name: limit
+        type: string
+      - description: 'order - Possible values: asc, desc. Default: desc'
+        in: query
+        name: order
+        type: string
+      responses:
+        "200":
+          description: OK
+          schema:
+            items:
+              $ref: '#/definitions/ContentItem'
+            type: array
+      security:
+      - AdminUserAuth: []
+      tags:
+      - Admin
+    post:
+      consumes:
+      - application/json
+      description: Creates a new uiuc onboarding checklist. <b> The data element could
+        be either a primitive or nested json or array.</b>
+      operationId: AdminCreateUIUCOnboardingChecklist
+      parameters:
+      - description: Params
+        in: body
+        name: data
+        required: true
+        schema:
+          $ref: '#/definitions/createContentItemByCategoryRequestBody'
+      responses:
+        "200":
+          description: OK
+          schema:
+            $ref: '#/definitions/ContentItem'
+      security:
+      - AdminUserAuth: []
+      tags:
+      - Admin
+  /admin/uiuc_onboarding_checklists/{id}:
+    delete:
+      description: Deletes a uiuc onboarding checklist with the specified id
+      operationId: AdminDeleteUIUCOnboardingChecklist
+      parameters:
+      - description: It says if the data is associated with the current app or it
+          is for all the apps within the organization. It is 'false' by default.
+        in: query
+        name: all-apps
+        type: boolean
+      responses:
+        "200": {}
+      security:
+      - AdminUserAuth: []
+      tags:
+      - Admin
+    put:
+      consumes:
+      - application/json
+      description: Updates a uiuc onboarding checklist with the specified id. <b>
+        The data element could be either a primitive or nested json or array.</b>
+      operationId: AdminUpdateUIUCOnboardingChecklist
+      parameters:
+      - description: Params
+        in: body
+        name: data
+        required: true
+        schema:
+          $ref: '#/definitions/updateContentItemByCategoryRequestBody'
+      produces:
+      - application/json
+      responses:
+        "200":
+          description: OK
+          schema:
+            $ref: '#/definitions/ContentItem'
+      security:
+      - AdminUserAuth: []
+      tags:
+      - Admin
+  /admin/v2/health_locations:
+    get:
+      consumes:
+      - application/json
+      description: Retrieves Retrieves health locations
+      operationId: AdminGetHealthLocationsV2
+      parameters:
+      - description: It says if the data is associated with the current app or it
+          is for all the apps within the organization. It is 'false' by default.
+        in: query
+        name: all-apps
+        type: boolean
+      - description: Comma separated IDs of the desired records
+        in: query
+        name: ids
+        type: string
+      - description: offset
+        in: query
+        name: offset
+        type: string
+      - description: limit - limit the result
+        in: query
+        name: limit
+        type: string
+      - description: 'order - Possible values: asc, desc. Default: desc'
+        in: query
+        name: order
+        type: string
+      responses:
+        "200":
+          description: OK
+          schema:
+            items:
+              $ref: '#/definitions/ContentItem'
+            type: array
+      security:
+      - AdminUserAuth: []
+      tags:
+      - Admin
+    post:
+      consumes:
+      - application/json
+      description: Creates a new health location. <b> The data element could be either
+        a primitive or nested json or array.</b>
+      operationId: AdminCreateHealthLocationV2
+      parameters:
+      - description: Params
+        in: body
+        name: data
+        required: true
+        schema:
+          $ref: '#/definitions/createContentItemByCategoryRequestBody'
+      responses:
+        "200":
+          description: OK
+          schema:
+            $ref: '#/definitions/ContentItem'
+      security:
+      - AdminUserAuth: []
+      tags:
+      - Admin
+  /admin/v2/health_locations/{id}:
+    delete:
+      description: Deletes a health location with the specified id
+      operationId: AdminDeleteHealthLocationV2
+      parameters:
+      - description: It says if the data is associated with the current app or it
+          is for all the apps within the organization. It is 'false' by default.
+        in: query
+        name: all-apps
+        type: boolean
+      responses:
+        "200": {}
+      security:
+      - AdminUserAuth: []
+      tags:
+      - Admin
+    put:
+      consumes:
+      - application/json
+      description: Updates a health location with the specified id. <b> The data element
+        could be either a primitive or nested json or array.</b>
+      operationId: AdminUpdateHealthLocationV2
+      parameters:
+      - description: Params
+        in: body
+        name: data
+        required: true
+        schema:
+          $ref: '#/definitions/updateContentItemByCategoryRequestBody'
+      produces:
+      - application/json
+      responses:
+        "200":
+          description: OK
+          schema:
+            $ref: '#/definitions/ContentItem'
+      security:
+      - AdminUserAuth: []
+      tags:
+      - Admin
+  /admin/v2/student_guides:
+    get:
+      consumes:
+      - application/json
+      description: Retrieves student guides
+      operationId: AdminGetStudentGuidesV2
+      parameters:
+      - description: It says if the data is associated with the current app or it
+          is for all the apps within the organization. It is 'false' by default.
+        in: query
+        name: all-apps
+        type: boolean
+      - description: Comma separated IDs of the desired records
+        in: query
+        name: ids
+        type: string
+      - description: offset
+        in: query
+        name: offset
+        type: string
+      - description: limit - limit the result
+        in: query
+        name: limit
+        type: string
+      - description: 'order - Possible values: asc, desc. Default: desc'
+        in: query
+        name: order
+        type: string
+      responses:
+        "200":
+          description: OK
+          schema:
+            items:
+              $ref: '#/definitions/ContentItem'
+            type: array
+      security:
+      - AdminUserAuth: []
+      tags:
+      - Admin
+    post:
+      consumes:
+      - application/json
+      description: Creates a new student guide. <b> The data element could be either
+        a primitive or nested json or array.</b>
+      operationId: AdminCreateStudentGuidesV2
+      parameters:
+      - description: Params
+        in: body
+        name: data
+        required: true
+        schema:
+          $ref: '#/definitions/createContentItemByCategoryRequestBody'
+      responses:
+        "200":
+          description: OK
+          schema:
+            $ref: '#/definitions/ContentItem'
+      security:
+      - AdminUserAuth: []
+      tags:
+      - Admin
+  /admin/v2/student_guides/{id}:
+    delete:
+      description: Deletes a student guide with the specified id
+      operationId: AdminDeleteStudentGuidesV2
+      parameters:
+      - description: It says if the data is associated with the current app or it
+          is for all the apps within the organization. It is 'false' by default.
+        in: query
+        name: all-apps
+        type: boolean
+      responses:
+        "200": {}
+      security:
+      - AdminUserAuth: []
+      tags:
+      - Admin
+    put:
+      consumes:
+      - application/json
+      description: Updates a student guide with the specified id. <b> The data element
+        could be either a primitive or nested json or array.</b>
+      operationId: AdminUpdateStudentGuidesV2
+      parameters:
+      - description: Params
+        in: body
+        name: data
+        required: true
+        schema:
+          $ref: '#/definitions/updateContentItemByCategoryRequestBody'
+      produces:
+      - application/json
+      responses:
+        "200":
+          description: OK
+          schema:
+            $ref: '#/definitions/ContentItem'
+      security:
+      - AdminUserAuth: []
+      tags:
+      - Admin
+  /admin/wellness:
+    get:
+      consumes:
+      - application/json
+      description: Retrieves wellness items
+      operationId: AdminGetWellness
+      parameters:
+      - description: It says if the data is associated with the current app or it
+          is for all the apps within the organization. It is 'false' by default.
+        in: query
+        name: all-apps
+        type: boolean
+      - description: Comma separated IDs of the desired records
+        in: query
+        name: ids
+        type: string
+      - description: offset
+        in: query
+        name: offset
+        type: string
+      - description: limit - limit the result
+        in: query
+        name: limit
+        type: string
+      - description: 'order - Possible values: asc, desc. Default: desc'
+        in: query
+        name: order
+        type: string
+      responses:
+        "200":
+          description: OK
+          schema:
+            items:
+              $ref: '#/definitions/ContentItem'
+            type: array
+      security:
+      - AdminUserAuth: []
+      tags:
+      - Admin
+    post:
+      consumes:
+      - application/json
+      description: Creates a new wellness. <b> The data element could be either a
+        primitive or nested json or array.</b>
+      operationId: AdminCreateWellness
+      parameters:
+      - description: Params
+        in: body
+        name: data
+        required: true
+        schema:
+          $ref: '#/definitions/createContentItemByCategoryRequestBody'
+      responses:
+        "200":
+          description: OK
+          schema:
+            $ref: '#/definitions/ContentItem'
+      security:
+      - AdminUserAuth: []
+      tags:
+      - Admin
+  /admin/wellness/{id}:
+    delete:
+      description: Deletes a wellness with the specified id
+      operationId: AdminDeleteWellness
+      parameters:
+      - description: It says if the data is associated with the current app or it
+          is for all the apps within the organization. It is 'false' by default.
+        in: query
+        name: all-apps
+        type: boolean
+      responses:
+        "200": {}
+      security:
+      - AdminUserAuth: []
+      tags:
+      - Admin
+    put:
+      consumes:
+      - application/json
+      description: Updates a wellness with the specified id. <b> The data element
+        could be either a primitive or nested json or array.</b>
+      operationId: AdminUpdateWellness
+      parameters:
+      - description: Params
+        in: body
+        name: data
+        required: true
+        schema:
+          $ref: '#/definitions/updateContentItemByCategoryRequestBody'
+      produces:
+      - application/json
+      responses:
+        "200":
+          description: OK
+          schema:
+            $ref: '#/definitions/ContentItem'
       security:
       - AdminUserAuth: []
       tags:
@@ -347,9 +1096,14 @@
     get:
       description: Retrieves  all content item categories that have in the database
       operationId: GetContentItemsCategories
-      responses:
-        "200":
-          description: ""
+      parameters:
+      - description: It says if the data is associated with the current app or it
+          is for all the apps within the organization. It is 'false' by default.
+        in: query
+        name: all-apps
+        type: boolean
+      responses:
+        "200": {}
       security:
       - UserAuth: []
       tags:
@@ -362,6 +1116,11 @@
         a primitive or nested json or array.</b>
       operationId: GetContentItems
       parameters:
+      - description: It says if the data is associated with the current app or it
+          is for all the apps within the organization. It is 'false' by default.
+        in: query
+        name: all-apps
+        type: boolean
       - description: offset
         in: query
         name: offset
@@ -399,6 +1158,12 @@
       description: Retrieves a content item by id. <b> The data element could be either
         a primitive or nested json or array.</b>
       operationId: GetContentItem
+      parameters:
+      - description: It says if the data is associated with the current app or it
+          is for all the apps within the organization. It is 'false' by default.
+        in: query
+        name: all-apps
+        type: boolean
       produces:
       - application/json
       responses:
@@ -414,6 +1179,7 @@
     get:
       consumes:
       - application/json
+      deprecated: true
       description: Retrieves  all health locations
       operationId: GetHealthLocations
       parameters:
@@ -422,8 +1188,7 @@
         name: ids
         type: string
       responses:
-        "200":
-          description: ""
+        "200": {}
       security:
       - RokwireAuth: []
       tags:
@@ -432,13 +1197,13 @@
     get:
       consumes:
       - application/json
+      deprecated: true
       description: Retrieves a health location by id
       operationId: GetHealthLocation
       produces:
       - application/json
       responses:
-        "200":
-          description: ""
+        "200": {}
       security:
       - RokwireAuth: []
       tags:
@@ -481,8 +1246,7 @@
       produces:
       - application/json
       responses:
-        "200":
-          description: ""
+        "200": {}
       security:
       - UserAuth: []
       tags:
@@ -492,8 +1256,7 @@
       description: Deletes the profile photo of the user who request
       operationId: DeleteProfilePhoto
       responses:
-        "200":
-          description: ""
+        "200": {}
       security:
       - RokwireAuth: []
       tags:
@@ -504,8 +1267,7 @@
       description: Stores profile photo
       operationId: StoreProfilePhoto
       responses:
-        "200":
-          description: ""
+        "200": {}
       security:
       - RokwireAuth: []
       tags:
@@ -520,8 +1282,7 @@
         name: size
         type: string
       responses:
-        "200":
-          description: ""
+        "200": {}
       security:
       - RokwireAuth: []
       tags:
@@ -530,6 +1291,7 @@
     get:
       consumes:
       - application/json
+      deprecated: true
       description: Retrieves  all student guides
       operationId: GetStudentGuides
       parameters:
@@ -538,8 +1300,7 @@
         name: ids
         type: string
       responses:
-        "200":
-          description: ""
+        "200": {}
       security:
       - RokwireAuth: []
       tags:
@@ -548,13 +1309,13 @@
     get:
       consumes:
       - application/json
+      deprecated: true
       description: Retrieves a student guide by id
       operationId: GetStudentGuide
       produces:
       - application/json
       responses:
-        "200":
-          description: ""
+        "200": {}
       security:
       - RokwireAuth: []
       tags:
@@ -573,8 +1334,7 @@
       produces:
       - application/json
       responses:
-        "200":
-          description: ""
+        "200": {}
       security:
       - RokwireAuth: []
       tags:
@@ -586,8 +1346,7 @@
       produces:
       - text/plain
       responses:
-        "200":
-          description: ""
+        "200": {}
       tags:
       - Client
 schemes:
@@ -609,1377 +1368,4 @@
     in: header (add Bearer prefix to the Authorization value)
     name: Authorization
     type: apiKey
-swagger: "2.0"
-=======
-basePath: /content
-definitions:
-  ContentItem:
-    properties:
-      app_id:
-        type: string
-      category:
-        type: string
-      data:
-        description: could be eigther a primitive or nested json or array
-        type: object
-      date_created:
-        type: string
-      date_updated:
-        type: string
-      id:
-        type: string
-      org_id:
-        type: string
-    type: object
-  createContentItemByCategoryRequestBody:
-    properties:
-      all_apps:
-        type: boolean
-      data:
-        type: object
-    type: object
-  createContentItemRequestBody:
-    properties:
-      all_apps:
-        type: boolean
-      category:
-        type: string
-      data:
-        type: object
-    type: object
-  getContentItemsRequestBody:
-    properties:
-      categories:
-        description: List of Categories for the filter. Optional and may be null or
-          missing.
-        items:
-          type: string
-        type: array
-      ids:
-        description: List of IDs for the filter. Optional and may be null or missing.
-        items:
-          type: string
-        type: array
-    type: object
-  updateContentItemByCategoryRequestBody:
-    properties:
-      all_apps:
-        type: boolean
-      data:
-        type: object
-    type: object
-  uploadImageResponse:
-    properties:
-      url:
-        type: string
-    type: object
-host: localhost
-info:
-  contact: {}
-  description: Rokwire Content Building Block API Documentation.
-  license:
-    name: Apache 2.0
-    url: http://www.apache.org/licenses/LICENSE-2.0.html
-  title: Rokwire Content Building Block API
-  version: 1.2.0
-paths:
-  /admin/campus_reminders:
-    get:
-      consumes:
-      - application/json
-      description: Retrieves campus reminders
-      operationId: AdminGetCampusReminders
-      parameters:
-      - description: It says if the data is associated with the current app or it
-          is for all the apps within the organization. It is 'false' by default.
-        in: query
-        name: all-apps
-        type: boolean
-      - description: Comma separated IDs of the desired records
-        in: query
-        name: ids
-        type: string
-      - description: offset
-        in: query
-        name: offset
-        type: string
-      - description: limit - limit the result
-        in: query
-        name: limit
-        type: string
-      - description: 'order - Possible values: asc, desc. Default: desc'
-        in: query
-        name: order
-        type: string
-      responses:
-        "200":
-          description: OK
-          schema:
-            items:
-              $ref: '#/definitions/ContentItem'
-            type: array
-      security:
-      - AdminUserAuth: []
-      tags:
-      - Admin
-    post:
-      consumes:
-      - application/json
-      description: Creates a new campus reminder. <b> The data element could be either
-        a primitive or nested json or array.</b>
-      operationId: AdminCreateCampusReminder
-      parameters:
-      - description: Params
-        in: body
-        name: data
-        required: true
-        schema:
-          $ref: '#/definitions/createContentItemByCategoryRequestBody'
-      responses:
-        "200":
-          description: OK
-          schema:
-            $ref: '#/definitions/ContentItem'
-      security:
-      - AdminUserAuth: []
-      tags:
-      - Admin
-  /admin/campus_reminders/{id}:
-    delete:
-      description: Deletes a campus reminder with the specified id
-      operationId: AdminDeleteCampusReminder
-      parameters:
-      - description: It says if the data is associated with the current app or it
-          is for all the apps within the organization. It is 'false' by default.
-        in: query
-        name: all-apps
-        type: boolean
-      responses:
-        "200": {}
-      security:
-      - AdminUserAuth: []
-      tags:
-      - Admin
-    put:
-      consumes:
-      - application/json
-      description: Updates a campus reminder with the specified id. <b> The data element
-        could be either a primitive or nested json or array.</b>
-      operationId: AdminCampusReminder
-      parameters:
-      - description: Params
-        in: body
-        name: data
-        required: true
-        schema:
-          $ref: '#/definitions/updateContentItemByCategoryRequestBody'
-      produces:
-      - application/json
-      responses:
-        "200":
-          description: OK
-          schema:
-            $ref: '#/definitions/ContentItem'
-      security:
-      - AdminUserAuth: []
-      tags:
-      - Admin
-  /admin/content_item/categories:
-    get:
-      description: Retrieves  all content item categories that have in the database
-      operationId: AdminGetContentItemsCategories
-      parameters:
-      - description: It says if the data is associated with the current app or it
-          is for all the apps within the organization. It is 'false' by default.
-        in: query
-        name: all-apps
-        type: boolean
-      responses:
-        "200": {}
-      security:
-      - AdminUserAuth: []
-      tags:
-      - Admin
-  /admin/content_items:
-    get:
-      consumes:
-      - application/json
-      description: Retrieves  all content items.<b> The data element could be either
-        a primitive or nested json or array.</b>
-      operationId: AdminGetContentItems
-      parameters:
-      - description: It says if the data is associated with the current app or it
-          is for all the apps within the organization. It is 'false' by default.
-        in: query
-        name: all-apps
-        type: boolean
-      - description: offset
-        in: query
-        name: offset
-        type: string
-      - description: limit - limit the result
-        in: query
-        name: limit
-        type: string
-      - description: 'order - Possible values: asc, desc. Default: desc'
-        in: query
-        name: order
-        type: string
-      - description: 'Optional - body json of the all items ids that need to be filtered.
-          NOTE: Bad/broken json will be interpreted as an empty filter and the request
-          will be proceeded further.'
-        in: body
-        name: data
-        schema:
-          $ref: '#/definitions/getContentItemsRequestBody'
-      responses:
-        "200":
-          description: OK
-          schema:
-            items:
-              $ref: '#/definitions/ContentItem'
-            type: array
-      security:
-      - AdminUserAuth: []
-      tags:
-      - Admin
-    post:
-      consumes:
-      - application/json
-      description: Creates a new content item. <b> The data element could be either
-        a primitive or nested json or array.</b>
-      operationId: AdminCreateContentItem
-      responses:
-        "200":
-          description: OK
-          schema:
-            $ref: '#/definitions/createContentItemRequestBody'
-      security:
-      - AdminUserAuth: []
-      tags:
-      - Admin
-  /admin/content_items/{id}:
-    delete:
-      description: Deletes a content item with the specified id
-      operationId: AdminDeleteContentItem
-      parameters:
-      - description: It says if the data is associated with the current app or it
-          is for all the apps within the organization. It is 'false' by default.
-        in: query
-        name: all-apps
-        type: boolean
-      responses:
-        "200": {}
-      security:
-      - AdminUserAuth: []
-      tags:
-      - Admin
-    get:
-      consumes:
-      - application/json
-      description: Retrieves a content item by id. <b> The data element could be either
-        a primitive or nested json or array.</b>
-      operationId: AdminGetContentItem
-      parameters:
-      - description: It says if the data is associated with the current app or it
-          is for all the apps within the organization. It is 'false' by default.
-        in: query
-        name: all-apps
-        type: boolean
-      produces:
-      - application/json
-      responses:
-        "200":
-          description: OK
-          schema:
-            $ref: '#/definitions/ContentItem'
-      security:
-      - AdminUserAuth: []
-      tags:
-      - Admin
-    put:
-      consumes:
-      - application/json
-      description: Updates a content item with the specified id. <b> The data element
-        could be either a primitive or nested json or array.</b>
-      operationId: AdminUpdateContentItem
-      produces:
-      - application/json
-      responses:
-        "200":
-          description: OK
-          schema:
-            $ref: '#/definitions/ContentItem'
-      security:
-      - AdminUserAuth: []
-      tags:
-      - Admin
-  /admin/gies_nudge_templates:
-    get:
-      consumes:
-      - application/json
-      description: Retrieves gies nudge template items
-      operationId: AdminGiesNudgeTemplates
-      parameters:
-      - description: It says if the data is associated with the current app or it
-          is for all the apps within the organization. It is 'false' by default.
-        in: query
-        name: all-apps
-        type: boolean
-      - description: Comma separated IDs of the desired records
-        in: query
-        name: ids
-        type: string
-      - description: offset
-        in: query
-        name: offset
-        type: string
-      - description: limit - limit the result
-        in: query
-        name: limit
-        type: string
-      - description: 'order - Possible values: asc, desc. Default: desc'
-        in: query
-        name: order
-        type: string
-      responses:
-        "200":
-          description: OK
-          schema:
-            items:
-              $ref: '#/definitions/ContentItem'
-            type: array
-      security:
-      - AdminUserAuth: []
-      tags:
-      - Admin
-    post:
-      consumes:
-      - application/json
-      description: Creates a new gies nudge template. <b> The data element could be
-        either a primitive or nested json or array.</b>
-      operationId: AdminGiesNudgeTemplate
-      parameters:
-      - description: Params
-        in: body
-        name: data
-        required: true
-        schema:
-          $ref: '#/definitions/createContentItemByCategoryRequestBody'
-      responses:
-        "200":
-          description: OK
-          schema:
-            $ref: '#/definitions/ContentItem'
-      security:
-      - AdminUserAuth: []
-      tags:
-      - Admin
-  /admin/gies_nudge_templates/{id}:
-    delete:
-      description: Deletes a gies nudge template with the specified id
-      operationId: AdminGiesNudgeTemplate
-      parameters:
-      - description: It says if the data is associated with the current app or it
-          is for all the apps within the organization. It is 'false' by default.
-        in: query
-        name: all-apps
-        type: boolean
-      responses:
-        "200": {}
-      security:
-      - AdminUserAuth: []
-      tags:
-      - Admin
-    put:
-      consumes:
-      - application/json
-      description: Updates a gies nudge template with the specified id. <b> The data
-        element could be either a primitive or nested json or array.</b>
-      operationId: AdminUpdateGiesNudgeTemplate
-      parameters:
-      - description: Params
-        in: body
-        name: data
-        required: true
-        schema:
-          $ref: '#/definitions/updateContentItemByCategoryRequestBody'
-      produces:
-      - application/json
-      responses:
-        "200":
-          description: OK
-          schema:
-            $ref: '#/definitions/ContentItem'
-      security:
-      - AdminUserAuth: []
-      tags:
-      - Admin
-  /admin/gies_onboarding_checklist:
-    get:
-      consumes:
-      - application/json
-      description: Retrieves gies onboarding checklists
-      operationId: AdminGetGiesOnboardingChecklists
-      parameters:
-      - description: It says if the data is associated with the current app or it
-          is for all the apps within the organization. It is 'false' by default.
-        in: query
-        name: all-apps
-        type: boolean
-      - description: Comma separated IDs of the desired records
-        in: query
-        name: ids
-        type: string
-      - description: offset
-        in: query
-        name: offset
-        type: string
-      - description: limit - limit the result
-        in: query
-        name: limit
-        type: string
-      - description: 'order - Possible values: asc, desc. Default: desc'
-        in: query
-        name: order
-        type: string
-      responses:
-        "200":
-          description: OK
-          schema:
-            items:
-              $ref: '#/definitions/ContentItem'
-            type: array
-      security:
-      - AdminUserAuth: []
-      tags:
-      - Admin
-    post:
-      consumes:
-      - application/json
-      description: Creates a new gies onboarding checklist. <b> The data element could
-        be either a primitive or nested json or array.</b>
-      operationId: AdminCreateGiesOnboardingChecklist
-      parameters:
-      - description: Params
-        in: body
-        name: data
-        required: true
-        schema:
-          $ref: '#/definitions/createContentItemByCategoryRequestBody'
-      responses:
-        "200":
-          description: OK
-          schema:
-            $ref: '#/definitions/ContentItem'
-      security:
-      - AdminUserAuth: []
-      tags:
-      - Admin
-  /admin/gies_onboarding_checklist/{id}:
-    delete:
-      description: Deletes a gies onboarding checklist with the specified id
-      operationId: AdminDeleteGiesOnboardingChecklist
-      parameters:
-      - description: It says if the data is associated with the current app or it
-          is for all the apps within the organization. It is 'false' by default.
-        in: query
-        name: all-apps
-        type: boolean
-      responses:
-        "200": {}
-      security:
-      - AdminUserAuth: []
-      tags:
-      - Admin
-    put:
-      consumes:
-      - application/json
-      description: Updates a gies onboarding checklist with the specified id. <b>
-        The data element could be either a primitive or nested json or array.</b>
-      operationId: AdminUpdateGiesOnboardingChecklist
-      parameters:
-      - description: Params
-        in: body
-        name: data
-        required: true
-        schema:
-          $ref: '#/definitions/updateContentItemByCategoryRequestBody'
-      produces:
-      - application/json
-      responses:
-        "200":
-          description: OK
-          schema:
-            $ref: '#/definitions/ContentItem'
-      security:
-      - AdminUserAuth: []
-      tags:
-      - Admin
-  /admin/health_location/{id}:
-    delete:
-      deprecated: true
-      description: Deletes a health location with the specified id
-      operationId: AdminDeleteHealthLocation
-      responses:
-        "200": {}
-      security:
-      - AdminUserAuth: []
-      tags:
-      - Admin
-  /admin/health_locations:
-    get:
-      consumes:
-      - application/json
-      deprecated: true
-      description: Retrieves  all health locations
-      operationId: AdminGetHealthLocations
-      parameters:
-      - description: Coma separated IDs of the desired records
-        in: query
-        name: ids
-        type: string
-      responses:
-        "200": {}
-      security:
-      - AdminUserAuth: []
-      tags:
-      - Admin
-    post:
-      consumes:
-      - application/json
-      deprecated: true
-      description: Create a new health location
-      operationId: AdminCreateHealthLocation
-      responses:
-        "200": {}
-      security:
-      - AdminUserAuth: []
-      tags:
-      - Admin
-  /admin/health_locations/{id}:
-    get:
-      consumes:
-      - application/json
-      deprecated: true
-      description: Retrieves a health location by id
-      operationId: AdminGetHealthLocation
-      produces:
-      - application/json
-      responses:
-        "200": {}
-      security:
-      - AdminUserAuth: []
-      tags:
-      - Admin
-    put:
-      consumes:
-      - application/json
-      deprecated: true
-      description: Updates a health location with the specified id
-      operationId: AdminUpdateHealthLocation
-      produces:
-      - application/json
-      responses:
-        "200": {}
-      security:
-      - AdminUserAuth: []
-      tags:
-      - Admin
-  /admin/image:
-    post:
-      consumes:
-      - multipart/form-data
-      description: Uploads an image to AWS S3
-      operationId: AdminUploadImage
-      parameters:
-      - description: path - path within the S3 bucket
-        in: body
-        name: path
-        required: true
-        schema:
-          type: string
-      - description: width - width of the image to resize. If width and height are
-          missing - then the new image will use the original size
-        in: body
-        name: width
-        schema:
-          type: string
-      - description: height - height of the image to resize. If width and height are
-          missing - then the new image will use the original size
-        in: body
-        name: height
-        schema:
-          type: string
-      - description: 'quality - quality of the image. Default: 90'
-        in: body
-        name: quality
-        schema:
-          type: string
-      - description: fileName - the uploaded file name
-        in: body
-        name: fileName
-        schema:
-          type: string
-      produces:
-      - application/json
-      responses:
-        "200":
-          description: OK
-          schema:
-            $ref: '#/definitions/uploadImageResponse'
-      security:
-      - AdminUserAuth: []
-      tags:
-      - Admin
-  /admin/student_guides:
-    get:
-      consumes:
-      - application/json
-      deprecated: true
-      description: Retrieves  all student guides
-      operationId: AdminGetStudentGuides
-      parameters:
-      - description: Coma separated IDs of the desired records
-        in: query
-        name: ids
-        type: string
-      responses:
-        "200": {}
-      security:
-      - AdminUserAuth: []
-      tags:
-      - Admin
-    post:
-      consumes:
-      - application/json
-      deprecated: true
-      description: Creates a student guide item
-      operationId: AdminCreateStudentGuide
-      responses:
-        "200": {}
-      security:
-      - AdminUserAuth: []
-      tags:
-      - Admin
-  /admin/student_guides/{id}:
-    delete:
-      deprecated: true
-      description: Deletes a student guide item with the specified id
-      operationId: AdminDeleteStudentGuide
-      responses:
-        "200": {}
-      security:
-      - AdminUserAuth: []
-      tags:
-      - Admin
-    get:
-      consumes:
-      - application/json
-      deprecated: true
-      description: Retrieves  all items
-      operationId: AdminGetStudentGuide
-      produces:
-      - application/json
-      responses:
-        "200": {}
-      security:
-      - AdminUserAuth: []
-      tags:
-      - Admin
-    put:
-      consumes:
-      - application/json
-      deprecated: true
-      description: Updates a student guide with the specified id
-      operationId: AdminUpdateStudentGuide
-      produces:
-      - application/json
-      responses:
-        "200": {}
-      security:
-      - AdminUserAuth: []
-      tags:
-      - Admin
-  /admin/uiuc_onboarding_checklists:
-    get:
-      consumes:
-      - application/json
-      description: Retrieves uiuc onboarding checklist items
-      operationId: AdminGetUIUCOnboardingChecklists
-      parameters:
-      - description: It says if the data is associated with the current app or it
-          is for all the apps within the organization. It is 'false' by default.
-        in: query
-        name: all-apps
-        type: boolean
-      - description: Comma separated IDs of the desired records
-        in: query
-        name: ids
-        type: string
-      - description: offset
-        in: query
-        name: offset
-        type: string
-      - description: limit - limit the result
-        in: query
-        name: limit
-        type: string
-      - description: 'order - Possible values: asc, desc. Default: desc'
-        in: query
-        name: order
-        type: string
-      responses:
-        "200":
-          description: OK
-          schema:
-            items:
-              $ref: '#/definitions/ContentItem'
-            type: array
-      security:
-      - AdminUserAuth: []
-      tags:
-      - Admin
-    post:
-      consumes:
-      - application/json
-      description: Creates a new uiuc onboarding checklist. <b> The data element could
-        be either a primitive or nested json or array.</b>
-      operationId: AdminCreateUIUCOnboardingChecklist
-      parameters:
-      - description: Params
-        in: body
-        name: data
-        required: true
-        schema:
-          $ref: '#/definitions/createContentItemByCategoryRequestBody'
-      responses:
-        "200":
-          description: OK
-          schema:
-            $ref: '#/definitions/ContentItem'
-      security:
-      - AdminUserAuth: []
-      tags:
-      - Admin
-  /admin/uiuc_onboarding_checklists/{id}:
-    delete:
-      description: Deletes a uiuc onboarding checklist with the specified id
-      operationId: AdminDeleteUIUCOnboardingChecklist
-      parameters:
-      - description: It says if the data is associated with the current app or it
-          is for all the apps within the organization. It is 'false' by default.
-        in: query
-        name: all-apps
-        type: boolean
-      responses:
-        "200": {}
-      security:
-      - AdminUserAuth: []
-      tags:
-      - Admin
-    put:
-      consumes:
-      - application/json
-      description: Updates a uiuc onboarding checklist with the specified id. <b>
-        The data element could be either a primitive or nested json or array.</b>
-      operationId: AdminUpdateUIUCOnboardingChecklist
-      parameters:
-      - description: Params
-        in: body
-        name: data
-        required: true
-        schema:
-          $ref: '#/definitions/updateContentItemByCategoryRequestBody'
-      produces:
-      - application/json
-      responses:
-        "200":
-          description: OK
-          schema:
-            $ref: '#/definitions/ContentItem'
-      security:
-      - AdminUserAuth: []
-      tags:
-      - Admin
-  /admin/v2/health_locations:
-    get:
-      consumes:
-      - application/json
-      description: Retrieves Retrieves health locations
-      operationId: AdminGetHealthLocationsV2
-      parameters:
-      - description: It says if the data is associated with the current app or it
-          is for all the apps within the organization. It is 'false' by default.
-        in: query
-        name: all-apps
-        type: boolean
-      - description: Comma separated IDs of the desired records
-        in: query
-        name: ids
-        type: string
-      - description: offset
-        in: query
-        name: offset
-        type: string
-      - description: limit - limit the result
-        in: query
-        name: limit
-        type: string
-      - description: 'order - Possible values: asc, desc. Default: desc'
-        in: query
-        name: order
-        type: string
-      responses:
-        "200":
-          description: OK
-          schema:
-            items:
-              $ref: '#/definitions/ContentItem'
-            type: array
-      security:
-      - AdminUserAuth: []
-      tags:
-      - Admin
-    post:
-      consumes:
-      - application/json
-      description: Creates a new health location. <b> The data element could be either
-        a primitive or nested json or array.</b>
-      operationId: AdminCreateHealthLocationV2
-      parameters:
-      - description: Params
-        in: body
-        name: data
-        required: true
-        schema:
-          $ref: '#/definitions/createContentItemByCategoryRequestBody'
-      responses:
-        "200":
-          description: OK
-          schema:
-            $ref: '#/definitions/ContentItem'
-      security:
-      - AdminUserAuth: []
-      tags:
-      - Admin
-  /admin/v2/health_locations/{id}:
-    delete:
-      description: Deletes a health location with the specified id
-      operationId: AdminDeleteHealthLocationV2
-      parameters:
-      - description: It says if the data is associated with the current app or it
-          is for all the apps within the organization. It is 'false' by default.
-        in: query
-        name: all-apps
-        type: boolean
-      responses:
-        "200": {}
-      security:
-      - AdminUserAuth: []
-      tags:
-      - Admin
-    put:
-      consumes:
-      - application/json
-      description: Updates a health location with the specified id. <b> The data element
-        could be either a primitive or nested json or array.</b>
-      operationId: AdminUpdateHealthLocationV2
-      parameters:
-      - description: Params
-        in: body
-        name: data
-        required: true
-        schema:
-          $ref: '#/definitions/updateContentItemByCategoryRequestBody'
-      produces:
-      - application/json
-      responses:
-        "200":
-          description: OK
-          schema:
-            $ref: '#/definitions/ContentItem'
-      security:
-      - AdminUserAuth: []
-      tags:
-      - Admin
-  /admin/v2/student_guides:
-    get:
-      consumes:
-      - application/json
-      description: Retrieves student guides
-      operationId: AdminGetStudentGuidesV2
-      parameters:
-      - description: It says if the data is associated with the current app or it
-          is for all the apps within the organization. It is 'false' by default.
-        in: query
-        name: all-apps
-        type: boolean
-      - description: Comma separated IDs of the desired records
-        in: query
-        name: ids
-        type: string
-      - description: offset
-        in: query
-        name: offset
-        type: string
-      - description: limit - limit the result
-        in: query
-        name: limit
-        type: string
-      - description: 'order - Possible values: asc, desc. Default: desc'
-        in: query
-        name: order
-        type: string
-      responses:
-        "200":
-          description: OK
-          schema:
-            items:
-              $ref: '#/definitions/ContentItem'
-            type: array
-      security:
-      - AdminUserAuth: []
-      tags:
-      - Admin
-    post:
-      consumes:
-      - application/json
-      description: Creates a new student guide. <b> The data element could be either
-        a primitive or nested json or array.</b>
-      operationId: AdminCreateStudentGuidesV2
-      parameters:
-      - description: Params
-        in: body
-        name: data
-        required: true
-        schema:
-          $ref: '#/definitions/createContentItemByCategoryRequestBody'
-      responses:
-        "200":
-          description: OK
-          schema:
-            $ref: '#/definitions/ContentItem'
-      security:
-      - AdminUserAuth: []
-      tags:
-      - Admin
-  /admin/v2/student_guides/{id}:
-    delete:
-      description: Deletes a student guide with the specified id
-      operationId: AdminDeleteStudentGuidesV2
-      parameters:
-      - description: It says if the data is associated with the current app or it
-          is for all the apps within the organization. It is 'false' by default.
-        in: query
-        name: all-apps
-        type: boolean
-      responses:
-        "200": {}
-      security:
-      - AdminUserAuth: []
-      tags:
-      - Admin
-    put:
-      consumes:
-      - application/json
-      description: Updates a student guide with the specified id. <b> The data element
-        could be either a primitive or nested json or array.</b>
-      operationId: AdminUpdateStudentGuidesV2
-      parameters:
-      - description: Params
-        in: body
-        name: data
-        required: true
-        schema:
-          $ref: '#/definitions/updateContentItemByCategoryRequestBody'
-      produces:
-      - application/json
-      responses:
-        "200":
-          description: OK
-          schema:
-            $ref: '#/definitions/ContentItem'
-      security:
-      - AdminUserAuth: []
-      tags:
-      - Admin
-  /admin/wellness:
-    get:
-      consumes:
-      - application/json
-      description: Retrieves wellness items
-      operationId: AdminGetWellness
-      parameters:
-      - description: It says if the data is associated with the current app or it
-          is for all the apps within the organization. It is 'false' by default.
-        in: query
-        name: all-apps
-        type: boolean
-      - description: Comma separated IDs of the desired records
-        in: query
-        name: ids
-        type: string
-      - description: offset
-        in: query
-        name: offset
-        type: string
-      - description: limit - limit the result
-        in: query
-        name: limit
-        type: string
-      - description: 'order - Possible values: asc, desc. Default: desc'
-        in: query
-        name: order
-        type: string
-      responses:
-        "200":
-          description: OK
-          schema:
-            items:
-              $ref: '#/definitions/ContentItem'
-            type: array
-      security:
-      - AdminUserAuth: []
-      tags:
-      - Admin
-    post:
-      consumes:
-      - application/json
-      description: Creates a new wellness. <b> The data element could be either a
-        primitive or nested json or array.</b>
-      operationId: AdminCreateWellness
-      parameters:
-      - description: Params
-        in: body
-        name: data
-        required: true
-        schema:
-          $ref: '#/definitions/createContentItemByCategoryRequestBody'
-      responses:
-        "200":
-          description: OK
-          schema:
-            $ref: '#/definitions/ContentItem'
-      security:
-      - AdminUserAuth: []
-      tags:
-      - Admin
-  /admin/wellness/{id}:
-    delete:
-      description: Deletes a wellness with the specified id
-      operationId: AdminDeleteWellness
-      parameters:
-      - description: It says if the data is associated with the current app or it
-          is for all the apps within the organization. It is 'false' by default.
-        in: query
-        name: all-apps
-        type: boolean
-      responses:
-        "200": {}
-      security:
-      - AdminUserAuth: []
-      tags:
-      - Admin
-    put:
-      consumes:
-      - application/json
-      description: Updates a wellness with the specified id. <b> The data element
-        could be either a primitive or nested json or array.</b>
-      operationId: AdminUpdateWellness
-      parameters:
-      - description: Params
-        in: body
-        name: data
-        required: true
-        schema:
-          $ref: '#/definitions/updateContentItemByCategoryRequestBody'
-      produces:
-      - application/json
-      responses:
-        "200":
-          description: OK
-          schema:
-            $ref: '#/definitions/ContentItem'
-      security:
-      - AdminUserAuth: []
-      tags:
-      - Admin
-  /content_item/categories:
-    get:
-      description: Retrieves  all content item categories that have in the database
-      operationId: GetContentItemsCategories
-      parameters:
-      - description: It says if the data is associated with the current app or it
-          is for all the apps within the organization. It is 'false' by default.
-        in: query
-        name: all-apps
-        type: boolean
-      responses:
-        "200": {}
-      security:
-      - UserAuth: []
-      tags:
-      - Client
-  /content_items:
-    get:
-      consumes:
-      - application/json
-      description: Retrieves  all content items. <b> The data element could be either
-        a primitive or nested json or array.</b>
-      operationId: GetContentItems
-      parameters:
-      - description: It says if the data is associated with the current app or it
-          is for all the apps within the organization. It is 'false' by default.
-        in: query
-        name: all-apps
-        type: boolean
-      - description: offset
-        in: query
-        name: offset
-        type: string
-      - description: limit - limit the result
-        in: query
-        name: limit
-        type: string
-      - description: 'order - Possible values: asc, desc. Default: desc'
-        in: query
-        name: order
-        type: string
-      - description: 'Optional - body json of the all items ids that need to be filtered.
-          NOTE: Bad/broken json will be interpreted as an empty filter and the request
-          will be proceeded further.'
-        in: body
-        name: data
-        schema:
-          $ref: '#/definitions/getContentItemsRequestBody'
-      responses:
-        "200":
-          description: OK
-          schema:
-            items:
-              $ref: '#/definitions/ContentItem'
-            type: array
-      security:
-      - UserAuth: []
-      tags:
-      - Client
-  /content_items/{id}:
-    get:
-      consumes:
-      - application/json
-      description: Retrieves a content item by id. <b> The data element could be either
-        a primitive or nested json or array.</b>
-      operationId: GetContentItem
-      parameters:
-      - description: It says if the data is associated with the current app or it
-          is for all the apps within the organization. It is 'false' by default.
-        in: query
-        name: all-apps
-        type: boolean
-      produces:
-      - application/json
-      responses:
-        "200":
-          description: OK
-          schema:
-            $ref: '#/definitions/ContentItem'
-      security:
-      - UserAuth: []
-      tags:
-      - Client
-  /health_locations:
-    get:
-      consumes:
-      - application/json
-      deprecated: true
-      description: Retrieves  all health locations
-      operationId: GetHealthLocations
-      parameters:
-      - description: Coma separated IDs of the desired records
-        in: query
-        name: ids
-        type: string
-      responses:
-        "200": {}
-      security:
-      - RokwireAuth: []
-      tags:
-      - Client
-  /health_locations/{id}:
-    get:
-      consumes:
-      - application/json
-      deprecated: true
-      description: Retrieves a health location by id
-      operationId: GetHealthLocation
-      produces:
-      - application/json
-      responses:
-        "200": {}
-      security:
-      - RokwireAuth: []
-      tags:
-      - Client
-  /image:
-    post:
-      consumes:
-      - multipart/form-data
-      description: Uploads an image to AWS S3
-      operationId: UploadImage
-      parameters:
-      - description: path - path within the S3 bucket
-        in: body
-        name: path
-        required: true
-        schema:
-          type: string
-      - description: width - width of the image to resize. If width and height are
-          missing - then the new image will use the original size
-        in: body
-        name: width
-        schema:
-          type: string
-      - description: height - height of the image to resize. If width and height are
-          missing - then the new image will use the original size
-        in: body
-        name: height
-        schema:
-          type: string
-      - description: 'quality - quality of the image. Default: 100'
-        in: body
-        name: quality
-        schema:
-          type: string
-      - description: fileName - the uploaded file name
-        in: body
-        name: fileName
-        schema:
-          type: string
-      produces:
-      - application/json
-      responses:
-        "200": {}
-      security:
-      - UserAuth: []
-      tags:
-      - Client
-  /profile_photo:
-    get:
-      description: Deletes the profile photo of the user who request
-      operationId: DeleteProfilePhoto
-      responses:
-        "200": {}
-      security:
-      - RokwireAuth: []
-      tags:
-      - Client
-    post:
-      consumes:
-      - application/json
-      description: Stores profile photo
-      operationId: StoreProfilePhoto
-      responses:
-        "200": {}
-      security:
-      - RokwireAuth: []
-      tags:
-      - Client
-  /profile_photo/{user-id}:
-    get:
-      description: Retrieves the profile photo
-      operationId: GetProfilePhoto
-      parameters:
-      - description: 'Possible values: default, medium, small'
-        in: query
-        name: size
-        type: string
-      responses:
-        "200": {}
-      security:
-      - RokwireAuth: []
-      tags:
-      - Client
-  /student_guides:
-    get:
-      consumes:
-      - application/json
-      deprecated: true
-      description: Retrieves  all student guides
-      operationId: GetStudentGuides
-      parameters:
-      - description: Coma separated IDs of the desired records
-        in: query
-        name: ids
-        type: string
-      responses:
-        "200": {}
-      security:
-      - RokwireAuth: []
-      tags:
-      - Client
-  /student_guides/{id}:
-    get:
-      consumes:
-      - application/json
-      deprecated: true
-      description: Retrieves a student guide by id
-      operationId: GetStudentGuide
-      produces:
-      - application/json
-      responses:
-        "200": {}
-      security:
-      - RokwireAuth: []
-      tags:
-      - Client
-  /twitter/users/{user_id}/tweets:
-    get:
-      description: Retrieves Twitter tweets for the specified user id. This API is
-        intended to be invoked with the original Twitter query params to https://api.twitter.com/2/users/%s/tweets
-      operationId: GetTweeterPosts
-      parameters:
-      - description: id
-        in: path
-        name: id
-        required: true
-        type: string
-      produces:
-      - application/json
-      responses:
-        "200": {}
-      security:
-      - RokwireAuth: []
-      tags:
-      - Client
-  /version:
-    get:
-      description: Gives the service version.
-      operationId: Version
-      produces:
-      - text/plain
-      responses:
-        "200": {}
-      tags:
-      - Client
-schemes:
-- https
-securityDefinitions:
-  AdminGroupAuth:
-    in: header
-    name: GROUP
-    type: apiKey
-  AdminUserAuth:
-    in: header (add Bearer prefix to the Authorization value)
-    name: Authorization
-    type: apiKey
-  RokwireAuth:
-    in: header
-    name: ROKWIRE-API-KEY
-    type: apiKey
-  UserAuth:
-    in: header (add Bearer prefix to the Authorization value)
-    name: Authorization
-    type: apiKey
-swagger: "2.0"
->>>>>>> e9deca72
+swagger: "2.0"