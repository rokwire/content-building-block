--- conflicted
+++ resolved
@@ -1,276 +1,141 @@
-<<<<<<< HEAD
-# Content Building Block
-The Content Building Block handles the management of application content for the Rokwire platform.
-
-## Documentation
-
-The functionality provided by this application is documented in the [Wiki](https://github.com/rokwire/content-building-block/wiki).
-
-The API documentation is available here: https://api-dev.rokwire.illinois.edu/content/doc/ui/
-
-## Set Up
-
-### Prerequisites
-
-MongoDB v4.2.2+
-
-Go v1.16+
-
-### Environment variables
-The following Environment variables are supported. The service will not start unless those marked as Required are supplied.
-
-Name|Format|Required|Description
----|---|---|---
-CONTENT_PORT | < int > | yes | Port to be used by this application.
-CONTENT_MONGO_AUTH | <mongodb://USER:PASSWORD@HOST:PORT/DATABASE NAME> | yes | MongoDB authentication string. The user must have read/write privileges.
-CONTENT_MONGO_DATABASE | < value > | yes | MongoDB database name.
-CONTENT_MONGO_TIMEOUT | < int > | no | MongoDB timeout in milliseconds. Defaults to 500.
-S3_BUCKET | < string > | yes | AWS S3 bucket name for storing content.
-S3_PROFILE_IMAGES_BUCKET | < string > | yes | AWS S3 bucket name for storing profile images.
-S3_REGION | < string > | yes | AWS S3 region name.
-AWS_ACCESS_KEY_ID | < string > | yes | AWS access key ID
-AWS_SECRET_ACCESS_KEY | < string > | yes | AWS secret access key
-DEFAULT_CACHE_EXPIRATION_SECONDS | < int > | false | Default cache expiration time in seconds. Defaults to 120
-TWITTER_FEED_URL | < string > | yes | Twitter Feed base URL
-TWITTER_ACCESS_TOKEN | < string > | yes | Twitter Bearer access token
-CONTENT_HOST | < string > | yes | URL where this application is being hosted.
-CONTENT_OIDC_PROVIDER | < value > | yes | OIDC provider
-CONTENT_OIDC_CLIENT_IDS | < value > | yes | OIDC admin client id
-CONTENT_PHONE_SECRET | < value > | yes | Phone secret
-CONTENT_AUTH_KEYS | < value > | yes | Auth keys
-CONTENT_AUTH_ISSUER | < value > | yes | Auth issuer base uri
-CORE_BB_HOST | < string > | yes | Core BB host URL
-ROKWIRE_API_KEYS | <value1,value2,value3> | yes | Comma separated list of rokwire api keys
-### Run Application
-
-#### Run locally without Docker
-
-1. Clone the repo (outside GOPATH)
-
-2. Open the terminal and go to the root folder
-  
-3. Make the project  
-```
-$ make
-...
-▶ building executable(s)… 1.9.0 2020-08-13T10:00:00+0300
-```
-
-4. Run the executable
-```
-$ ./bin/content
-```
-
-#### Run locally as Docker container
-
-1. Clone the repo (outside GOPATH)
-
-2. Open the terminal and go to the root folder
-  
-3. Create Docker image  
-```
-docker build -t content .
-```
-4. Run as Docker container
-```
-docker-compose up
-```
-
-#### Tools
-
-##### Run tests
-```
-$ make tests
-```
-
-##### Run code coverage tests
-```
-$ make cover
-```
-
-##### Run golint
-```
-$ make lint
-```
-
-##### Run gofmt to check formatting on all source files
-```
-$ make checkfmt
-```
-
-##### Run gofmt to fix formatting on all source files
-```
-$ make fixfmt
-```
-
-##### Cleanup everything
-```
-$ make clean
-```
-
-##### Run help
-```
-$ make help
-```
-
-##### Generate Swagger docs
-```
-$ make swagger
-```
-
-### Test Application APIs
-
-Verify the service is running as calling the get version API.
-
-#### Call get version API
-
-curl -X GET -i http://localhost/content/version
-
-Response
-```
-1.9.0
-```
-
-## Contributing
-If you would like to contribute to this project, please be sure to read the [Contributing Guidelines](CONTRIBUTING.md), [Code of Conduct](CODE_OF_CONDUCT.md), and [Conventions](CONVENTIONS.md) before beginning.
-
-### Secret Detection
-This repository is configured with a [pre-commit](https://pre-commit.com/) hook that runs [Yelp's Detect Secrets](https://github.com/Yelp/detect-secrets). If you intend to contribute directly to this repository, you must install pre-commit on your local machine to ensure that no secrets are pushed accidentally.
-
-```
-# Install software 
-$ git pull  # Pull in pre-commit configuration & baseline 
-$ pip install pre-commit 
-$ pre-commit install
-```
-=======
-# Content building block
-
-Go project to provide rest service for rokwire building block content results.
-
-## Set Up
-
-### Prerequisites
-
-MongoDB v4.2.2+
-
-Go v1.16+
-
-### Environment variables
-The following Environment variables are supported. The service will not start unless those marked as Required are supplied.
-
-Name|Value|Required|Description
----|---|---|---
-CONTENT_PORT | < value > | yes | The port number of the listening port
-CONTENT_HOST | < value > | yes | Host name
-CONTENT_MONGO_AUTH | <mongodb://USER:PASSWORD@HOST:PORT/DATABASE NAME> | yes | MongoDB authentication string. The user must have read/write privileges.
-CONTENT_MONGO_DATABASE | < value > | yes | MongoDB database name
-CONTENT_MONGO_TIMEOUT | < value > | no | MongoDB timeout in milliseconds. Set default value(500 milliseconds) if omitted
-CONTENT_CORE_BB_HOST | < value > | yes | Core BB host url
-CONTENT_SERVICE_URL | < value > | yes | The service host url
-CONTENT_AWS_ACCESS_KEY_ID | < value > | yes | AWS Access key ID
-CONTENT_AWS_SECRET_ACCESS_KEY | < value > | yes | AWS Secret access ket
-CONTENT_S3_BUCKET | < value > | yes | AWS S3 bucket name
-CONTENT_S3_REGION | < value > | yes | AWS S3 region name
-CONTENT_S3_PROFILE_IMAGES_BUCKET | < value > | yes | Profile images S3 bucket
-CONTENT_TWITTER_FEED_URL | < value > | yes | Twitter Feed base URL
-CONTENT_TWITTER_ACCESS_TOKEN | < value > | yes | Twitter Bearer access token
-CONTENT_DEFAULT_CACHE_EXPIRATION_SECONDS | < value > | false | Default cache expiration time in seconds. Default: 120
-CONTENT_MULTI_TENANCY_APP_ID | < value > | yes | Application ID for moving from single to multi tenancy for the already exisiting data
-CONTENT_MULTI_TENANCY_ORG_ID | < value > | yes | Organization ID for moving from single to multi tenancy for the already exisiting data
-### Run Application
-
-#### Run locally without Docker
-
-1. Clone the repo (outside GOPATH)
-
-2. Open the terminal and go to the root folder
-  
-3. Make the project  
-```
-$ make
-...
-▶ building executable(s)… 1.9.0 2020-08-13T10:00:00+0300
-```
-
-4. Run the executable
-```
-$ ./bin/content
-```
-
-#### Run locally as Docker container
-
-1. Clone the repo (outside GOPATH)
-
-2. Open the terminal and go to the root folder
-  
-3. Create Docker image  
-```
-docker build -t content .
-```
-4. Run as Docker container
-```
-docker-compose up
-```
-
-#### Tools
-
-##### Run tests
-```
-$ make tests
-```
-
-##### Run code coverage tests
-```
-$ make cover
-```
-
-##### Run golint
-```
-$ make lint
-```
-
-##### Run gofmt to check formatting on all source files
-```
-$ make checkfmt
-```
-
-##### Run gofmt to fix formatting on all source files
-```
-$ make fixfmt
-```
-
-##### Cleanup everything
-```
-$ make clean
-```
-
-##### Run help
-```
-$ make help
-```
-
-##### Generate Swagger docs
-```
-$ make swagger
-```
-
-### Test Application APIs
-
-Verify the service is running as calling the get version API.
-
-#### Call get version API
-
-curl -X GET -i http://localhost/content/version
-
-Response
-```
-1.9.0
-```
-
-## Documentation
-
-The documentation is placed here - https://api-dev.rokwire.illinois.edu/docs/
-
-Alternatively the documentation is served by the service on the following url - https://api-dev.rokwire.illinois.edu/content/doc/ui/
->>>>>>> e9deca72
+# Content Building Block
+The Content Building Block handles the management of application content for the Rokwire platform.
+
+## Documentation
+
+The functionality provided by this application is documented in the [Wiki](https://github.com/rokwire/content-building-block/wiki).
+
+The API documentation is available here: https://api-dev.rokwire.illinois.edu/content/doc/ui/
+
+## Set Up
+
+### Prerequisites
+
+MongoDB v4.2.2+
+
+Go v1.16+
+
+### Environment variables
+The following Environment variables are supported. The service will not start unless those marked as Required are supplied.
+
+Name|Format|Required|Description
+---|---|---|---
+CONTENT_PORT | < int > | yes | Port to be used by this application.
+CONTENT_HOST | < url > | yes | URL where this application is being hosted.
+CONTENT_MONGO_AUTH | <mongodb://USER:PASSWORD@HOST:PORT/DATABASE NAME> | yes | MongoDB authentication string. The user must have read/write privileges.
+CONTENT_MONGO_DATABASE | < url > | yes | MongoDB database name.
+CONTENT_MONGO_TIMEOUT | < int > | no | MongoDB timeout in milliseconds. Defaults to 500.
+CONTENT_CORE_BB_HOST | < url > | yes | Core BB host url
+CONTENT_SERVICE_URL | < url > | yes | The service host url
+CONTENT_AWS_ACCESS_KEY_ID | < string > | yes | AWS Access key ID
+CONTENT_AWS_SECRET_ACCESS_KEY | < string > | yes | AWS Secret access key
+CONTENT_S3_BUCKET | < string > | yes | AWS S3 bucket name
+CONTENT_S3_REGION | < string > | yes | AWS S3 region name
+CONTENT_S3_PROFILE_IMAGES_BUCKET | < string > | yes | Profile images S3 bucket name
+CONTENT_TWITTER_FEED_URL | < url > | yes | Twitter Feed base URL
+CONTENT_TWITTER_ACCESS_TOKEN | < string > | yes | Twitter Bearer access token
+CONTENT_DEFAULT_CACHE_EXPIRATION_SECONDS | < int > | false | Default cache expiration time in seconds. Defaults to 120
+CONTENT_MULTI_TENANCY_APP_ID | < string > | yes | Application ID for moving from single to multi tenancy for the already existing data
+CONTENT_MULTI_TENANCY_ORG_ID | < string > | yes | Organization ID for moving from single to multi tenancy for the already existing data
+### Run Application
+
+#### Run locally without Docker
+
+1. Clone the repo (outside GOPATH)
+
+2. Open the terminal and go to the root folder
+  
+3. Make the project  
+```
+$ make
+...
+▶ building executable(s)… 1.9.0 2020-08-13T10:00:00+0300
+```
+
+4. Run the executable
+```
+$ ./bin/content
+```
+
+#### Run locally as Docker container
+
+1. Clone the repo (outside GOPATH)
+
+2. Open the terminal and go to the root folder
+  
+3. Create Docker image  
+```
+docker build -t content .
+```
+4. Run as Docker container
+```
+docker-compose up
+```
+
+#### Tools
+
+##### Run tests
+```
+$ make tests
+```
+
+##### Run code coverage tests
+```
+$ make cover
+```
+
+##### Run golint
+```
+$ make lint
+```
+
+##### Run gofmt to check formatting on all source files
+```
+$ make checkfmt
+```
+
+##### Run gofmt to fix formatting on all source files
+```
+$ make fixfmt
+```
+
+##### Cleanup everything
+```
+$ make clean
+```
+
+##### Run help
+```
+$ make help
+```
+
+##### Generate Swagger docs
+```
+$ make swagger
+```
+
+### Test Application APIs
+
+Verify the service is running as calling the get version API.
+
+#### Call get version API
+
+curl -X GET -i http://localhost/content/version
+
+Response
+```
+1.9.0
+```
+
+## Contributing
+If you would like to contribute to this project, please be sure to read the [Contributing Guidelines](CONTRIBUTING.md), [Code of Conduct](CODE_OF_CONDUCT.md), and [Conventions](CONVENTIONS.md) before beginning.
+
+### Secret Detection
+This repository is configured with a [pre-commit](https://pre-commit.com/) hook that runs [Yelp's Detect Secrets](https://github.com/Yelp/detect-secrets). If you intend to contribute directly to this repository, you must install pre-commit on your local machine to ensure that no secrets are pushed accidentally.
+
+```
+# Install software 
+$ git pull  # Pull in pre-commit configuration & baseline 
+$ pip install pre-commit 
+$ pre-commit install
+```