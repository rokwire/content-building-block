--- conflicted
+++ resolved
@@ -5,7 +5,6 @@
 and this project adheres to [Semantic Versioning](https://semver.org/spec/v2.0.0.html).
 
 ## [Unreleased]
-<<<<<<< HEAD
 ### Added
 - Add CORS support
 - Support user file uploads to S3 [#114](https://github.com/rokwire/content-building-block/issues/114)
@@ -14,7 +13,7 @@
 ### Changed
 - Generate file IDs for S3 file uploads
 - Reintroduce file extensions for S3
-=======
+
 ## [1.11.0] - 2024-05-08
 ### Changed
 - Support Google Trust Services as CA [#118](https://github.com/rokwire/content-building-block/issues/118)
@@ -24,7 +23,6 @@
 - Updated the go version to 1.23
 ### Added
 - Fix get content_items admin api and expose query params for categories and ids [#115](https://github.com/rokwire/content-building-block/issues/115)
->>>>>>> ccc2477f
 
 ## [1.9.0] - 2024-12-03
 ### Added
