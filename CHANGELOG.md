# Changelog
All notable changes to this project will be documented in this file.

The format is based on [Keep a Changelog](https://keepachangelog.com/en/1.0.0/),
and this project adheres to [Semantic Versioning](https://semver.org/spec/v2.0.0.html).

## [Unreleased]
<<<<<<< HEAD
## [1.12.0] - 2024-07-10
### Changed
- Replace auth library and logging library with Building Block SDK [#121](https://github.com/rokwire/content-building-block/issues/121)
=======
### Added
- Add CORS support
- Support user file uploads to S3 [#114](https://github.com/rokwire/content-building-block/issues/114)
- Add POST /content-items API
- Separate S3 signed URL expiration environment variables
### Changed
- Generate file IDs for S3 file uploads
- Reintroduce file extensions for S3
>>>>>>> bc0755fd

## [1.11.0] - 2024-05-08
### Changed
- Support Google Trust Services as CA [#118](https://github.com/rokwire/content-building-block/issues/118)

## [1.10.0] - 2025-02-19
### Changed
- Updated the go version to 1.23
### Added
- Fix get content_items admin api and expose query params for categories and ids [#115](https://github.com/rokwire/content-building-block/issues/115)

## [1.9.0] - 2024-12-03
### Added
- Add API to get voice record by user ID [#111](https://github.com/rokwire/content-building-block/issues/111)

## [1.8.0] - 2024-06-26
### Added
- Expose TPS API for adding images [#106](https://github.com/rokwire/content-building-block/issues/106)

## [1.7.0] - 2024-06-26
### Added
- Remove user data [#104](https://github.com/rokwire/content-building-block/issues/104)

## [1.6.1] - 2024-05-03
### Fixed
- Fix upload image BBs API [#100](https://github.com/rokwire/content-building-block/issues/100)

## [1.6.0] - 2024-04-30
### Added
- Create "upload image" bbs API [#97](https://github.com/rokwire/content-building-block/issues/97)

## [1.5.2] - 2024-02-15
###
- Use redirect to S3 for file downloads (EDIT: Stream files from S3) [#94](https://github.com/rokwire/content-building-block/issues/94)

## [1.5.1] - 2024-02-01
### Fixed
- Fix host/base URL environment variables

## [1.5.0] - 2024-01-24
### Added
- Refactor and support arbitrary file types [#87](https://github.com/rokwire/content-building-block/issues/87)

## [1.4.0] - 2024-01-12
### Added
- Expose delete user audio record API [#91](https://github.com/rokwire/content-building-block/issues/91)

## [1.3.0] - 2024-01-11
### Added
- Add user audio record availabillity [#89](https://github.com/rokwire/content-building-block/issues/89)

## [1.2.4] - 2023-07-11
### Added
- Set logger [#69](https://github.com/rokwire/content-building-block/issues/69)
- Prepare for deployment in OpenShift [#84](https://github.com/rokwire/content-building-block/issues/84)
### Fixed
- Photo upload uses local storage [#79](https://github.com/rokwire/content-building-block/issues/79)
- Fix docs [#76](https://github.com/rokwire/content-building-block/issues/76)
- Оrg_id could be lost on update operation [#81](https://github.com/rokwire/content-building-block/issues/81)

## [1.2.3] - 2022-08-01
### Fixed
- Missing admin image permission [#74](https://github.com/rokwire/content-building-block/issues/74)

## [1.2.2] - 2022-07-25
### Fixed
- Unable to upload profile images to S3. The S3 profile picture acl has been changed from "authenticated-read" to "private" [#72](https://github.com/rokwire/content-building-block/issues/72)
### Changed
- Prepare the project to become open source [#62](https://github.com/rokwire/content-building-block/issues/62)

## [1.2.1] - 2022-07-07
### Fixed
- Fix content item categories [#67](https://github.com/rokwire/content-building-block/issues/67)

## [1.2.0] - 2022-06-10
### Changed
- Update README file [#64](https://github.com/rokwire/content-building-block/issues/64)
- Multi-tenancy [#55](https://github.com/rokwire/content-building-block/issues/55)

## [1.1.12] - 2021-05-13
### Fixed
- Fix broken decode of content item [#60](https://github.com/rokwire/content-building-block/issues/60)

## [1.1.11] - 2021-05-12
### Fixed
- Fix bad documentation for content item APIs [#56](https://github.com/rokwire/content-building-block/issues/56)

## [1.1.10] - 2021-04-29
### Fixed
- Fix content item API inconsistencies [#52](https://github.com/rokwire/content-building-block/issues/52)

## [1.1.9] - 2021-04-28
### Changed
- Update Core auth library to the latest version and repo [#49](https://github.com/rokwire/content-building-block/issues/49)

## [1.1.8] - 2021-04-28
### Fixed
- Fix broken content items API [#47](https://github.com/rokwire/content-building-block/issues/47)

## [1.1.7] - 2021-04-26
### Changed
- Update Swagger library due to security issue [#45](https://github.com/rokwire/content-building-block/issues/45)

## [1.1.6] - 2021-04-04
### Fixed
- Bad response after requesting POST /image [#41](https://github.com/rokwire/content-building-block/issues/41)

## [1.1.5] - 2021-04-04
### Added
- Additional fix for setting appropriate ACL permission [#38](https://github.com/rokwire/content-building-block/issues/38)

## [1.1.4] - 2022-03-30
### Added
- Introduce CRUD of profile photos [#38](https://github.com/rokwire/content-building-block/issues/38)

## [1.1.3] - 2021-12-21
### Changed
- Introduce content item APIs (admin & client). More changes [#34](https://github.com/rokwire/content-building-block/issues/34)

## [1.1.2] - 2021-12-20
### Changed
- Introduce content item APIs (admin & client). More changes [#34](https://github.com/rokwire/content-building-block/issues/34)

## [1.1.1] - 2021-12-17
### Added
- Introduce content item APIs (admin & client) [#34](https://github.com/rokwire/content-building-block/issues/34)

## [1.0.14] - 2021-12-03
### Added
- Introduce & support health information data [#33](https://github.com/rokwire/content-building-block/issues/33)

## [1.0.13] - 2021-11-08
### Added
- Add support of all_admin_content permission [#30](https://github.com/rokwire/content-building-block/issues/30)

## [1.0.12] - 2021-11-05
### Fixed
- Update permissions and link core permissions [#28](https://github.com/rokwire/content-building-block/issues/28)

## [1.0.11] - 2021-10-25
### Fixed
- Support Core access tokens for UIUC client APIs [#27](https://github.com/rokwire/content-building-block/issues/27)

## [1.0.10] - 2021-10-08
### Fixed
- Twitter feed/widget just spins and spins [#25](https://github.com/rokwire/content-building-block/issues/25)

## [1.0.9] - 2021-10-05
### Added
- Integrate Core-BB [#22](https://github.com/rokwire/content-building-block/issues/22)

## [1.0.8] - 2021-09-17
### Fixed
- Additional fixes for image upload, cache expiration and readme improvements [#10](https://github.com/rokwire/content-building-block/issues/11)

## [1.0.7.3] - 2021-09-16
### Fixed
- Additional Twitter api improvements and fixes [#11](https://github.com/rokwire/content-building-block/issues/11)

## [1.0.7.2] - 2021-09-15
### Changed
- Fixed missing cwebp executable within the docker image

## [1.0.7.1] - 2021-09-15
### Changed 
- Fixed API doc & admin api security check[#10](https://github.com/rokwire/content-building-block/issues/10)

## [1.0.7] - 2021-09-15
### Added
- Implement upload image api [#10](https://github.com/rokwire/content-building-block/issues/10)
- Implement Twitter feed api [#11](https://github.com/rokwire/content-building-block/issues/11)
## [1.0.6] - 2021-06-23
### Fixed
- GET /student_guides results "null" response on missing data in the table [#8](https://github.com/rokwire/content-building-block/issues/8)
- Improve documentation [#6](https://github.com/rokwire/content-building-block/issues/6)

### Added
- Implement student guide client & admin APIs [#1](https://github.com/rokwire/content-building-block/issues/1)
<|MERGE_RESOLUTION|>--- conflicted
+++ resolved
@@ -5,20 +5,12 @@
 and this project adheres to [Semantic Versioning](https://semver.org/spec/v2.0.0.html).
 
 ## [Unreleased]
-<<<<<<< HEAD
+### Added
+- Support user file uploads to S3 [#114](https://github.com/rokwire/content-building-block/issues/114)
+
 ## [1.12.0] - 2024-07-10
 ### Changed
 - Replace auth library and logging library with Building Block SDK [#121](https://github.com/rokwire/content-building-block/issues/121)
-=======
-### Added
-- Add CORS support
-- Support user file uploads to S3 [#114](https://github.com/rokwire/content-building-block/issues/114)
-- Add POST /content-items API
-- Separate S3 signed URL expiration environment variables
-### Changed
-- Generate file IDs for S3 file uploads
-- Reintroduce file extensions for S3
->>>>>>> bc0755fd
 
 ## [1.11.0] - 2024-05-08
 ### Changed
