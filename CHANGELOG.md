--- conflicted
+++ resolved
@@ -6,14 +6,10 @@
 
 ## [Unreleased]
 
-<<<<<<< HEAD
-## [1.1.3] - 2021-04-04
+## [1.1.5] - 2021-04-04
 - Additional fix for setting appropriate ACL permission [#38](https://github.com/rokwire/content-building-block/issues/38)
 
-## [1.1.2] - 2021-03-30
-=======
 ## [1.1.4] - 2022-03-30
->>>>>>> c82d2774
 - Introduce CRUD of profile photos [#38](https://github.com/rokwire/content-building-block/issues/38)
 
 ## [1.1.3] - 2021-12-21
