# Changelog
All notable changes to this project will be documented in this file.

The format is based on [Keep a Changelog](https://keepachangelog.com/en/1.0.0/),
and this project adheres to [Semantic Versioning](https://semver.org/spec/v2.0.0.html).

## [Unreleased]
<<<<<<< HEAD
### Added
- Add CORS support
=======
## [1.9.0] - 2024-12-03
### Added
- Add API to get voice record by user ID [#111](https://github.com/rokwire/content-building-block/issues/111)
>>>>>>> cc425a00

## [1.8.0] - 2024-06-26
### Added
- Expose TPS API for adding images [#106](https://github.com/rokwire/content-building-block/issues/106)

## [1.7.0] - 2024-06-26
### Added
- Remove user data [#104](https://github.com/rokwire/content-building-block/issues/104)

## [1.6.1] - 2024-05-03
### Fixed
- Fix upload image BBs API [#100](https://github.com/rokwire/content-building-block/issues/100)

## [1.6.0] - 2024-04-30
### Added
- Create "upload image" bbs API [#97](https://github.com/rokwire/content-building-block/issues/97)

## [1.5.2] - 2024-02-15
###
- Use redirect to S3 for file downloads (EDIT: Stream files from S3) [#94](https://github.com/rokwire/content-building-block/issues/94)

## [1.5.1] - 2024-02-01
### Fixed
- Fix host/base URL environment variables

## [1.5.0] - 2024-01-24
### Added
- Refactor and support arbitrary file types [#87](https://github.com/rokwire/content-building-block/issues/87)

## [1.4.0] - 2024-01-12
### Added
- Expose delete user audio record API [#91](https://github.com/rokwire/content-building-block/issues/91)

## [1.3.0] - 2024-01-11
### Added
- Add user audio record availabillity [#89](https://github.com/rokwire/content-building-block/issues/89)

## [1.2.4] - 2023-07-11
### Added
- Set logger [#69](https://github.com/rokwire/content-building-block/issues/69)
- Prepare for deployment in OpenShift [#84](https://github.com/rokwire/content-building-block/issues/84)
### Fixed
- Photo upload uses local storage [#79](https://github.com/rokwire/content-building-block/issues/79)
- Fix docs [#76](https://github.com/rokwire/content-building-block/issues/76)
- Оrg_id could be lost on update operation [#81](https://github.com/rokwire/content-building-block/issues/81)

## [1.2.3] - 2022-08-01
### Fixed
- Missing admin image permission [#74](https://github.com/rokwire/content-building-block/issues/74)

## [1.2.2] - 2022-07-25
### Fixed
- Unable to upload profile images to S3. The S3 profile picture acl has been changed from "authenticated-read" to "private" [#72](https://github.com/rokwire/content-building-block/issues/72)
### Changed
- Prepare the project to become open source [#62](https://github.com/rokwire/content-building-block/issues/62)

## [1.2.1] - 2022-07-07
### Fixed
- Fix content item categories [#67](https://github.com/rokwire/content-building-block/issues/67)

## [1.2.0] - 2022-06-10
### Changed
- Update README file [#64](https://github.com/rokwire/content-building-block/issues/64)
- Multi-tenancy [#55](https://github.com/rokwire/content-building-block/issues/55)

## [1.1.12] - 2021-05-13
### Fixed
- Fix broken decode of content item [#60](https://github.com/rokwire/content-building-block/issues/60)

## [1.1.11] - 2021-05-12
### Fixed
- Fix bad documentation for content item APIs [#56](https://github.com/rokwire/content-building-block/issues/56)

## [1.1.10] - 2021-04-29
### Fixed
- Fix content item API inconsistencies [#52](https://github.com/rokwire/content-building-block/issues/52)

## [1.1.9] - 2021-04-28
### Changed
- Update Core auth library to the latest version and repo [#49](https://github.com/rokwire/content-building-block/issues/49)

## [1.1.8] - 2021-04-28
### Fixed
- Fix broken content items API [#47](https://github.com/rokwire/content-building-block/issues/47)

## [1.1.7] - 2021-04-26
### Changed
- Update Swagger library due to security issue [#45](https://github.com/rokwire/content-building-block/issues/45)

## [1.1.6] - 2021-04-04
### Fixed
- Bad response after requesting POST /image [#41](https://github.com/rokwire/content-building-block/issues/41)

## [1.1.5] - 2021-04-04
### Added
- Additional fix for setting appropriate ACL permission [#38](https://github.com/rokwire/content-building-block/issues/38)

## [1.1.4] - 2022-03-30
### Added
- Introduce CRUD of profile photos [#38](https://github.com/rokwire/content-building-block/issues/38)

## [1.1.3] - 2021-12-21
### Changed
- Introduce content item APIs (admin & client). More changes [#34](https://github.com/rokwire/content-building-block/issues/34)

## [1.1.2] - 2021-12-20
### Changed
- Introduce content item APIs (admin & client). More changes [#34](https://github.com/rokwire/content-building-block/issues/34)

## [1.1.1] - 2021-12-17
### Added
- Introduce content item APIs (admin & client) [#34](https://github.com/rokwire/content-building-block/issues/34)

## [1.0.14] - 2021-12-03
### Added
- Introduce & support health information data [#33](https://github.com/rokwire/content-building-block/issues/33)

## [1.0.13] - 2021-11-08
### Added
- Add support of all_admin_content permission [#30](https://github.com/rokwire/content-building-block/issues/30)

## [1.0.12] - 2021-11-05
### Fixed
- Update permissions and link core permissions [#28](https://github.com/rokwire/content-building-block/issues/28)

## [1.0.11] - 2021-10-25
### Fixed
- Support Core access tokens for UIUC client APIs [#27](https://github.com/rokwire/content-building-block/issues/27)

## [1.0.10] - 2021-10-08
### Fixed
- Twitter feed/widget just spins and spins [#25](https://github.com/rokwire/content-building-block/issues/25)

## [1.0.9] - 2021-10-05
### Added
- Integrate Core-BB [#22](https://github.com/rokwire/content-building-block/issues/22)

## [1.0.8] - 2021-09-17
### Fixed
- Additional fixes for image upload, cache expiration and readme improvements [#10](https://github.com/rokwire/content-building-block/issues/11)

## [1.0.7.3] - 2021-09-16
### Fixed
- Additional Twitter api improvements and fixes [#11](https://github.com/rokwire/content-building-block/issues/11)

## [1.0.7.2] - 2021-09-15
### Changed
- Fixed missing cwebp executable within the docker image

## [1.0.7.1] - 2021-09-15
### Changed 
- Fixed API doc & admin api security check[#10](https://github.com/rokwire/content-building-block/issues/10)

## [1.0.7] - 2021-09-15
### Added
- Implement upload image api [#10](https://github.com/rokwire/content-building-block/issues/10)
- Implement Twitter feed api [#11](https://github.com/rokwire/content-building-block/issues/11)
## [1.0.6] - 2021-06-23
### Fixed
- GET /student_guides results "null" response on missing data in the table [#8](https://github.com/rokwire/content-building-block/issues/8)
- Improve documentation [#6](https://github.com/rokwire/content-building-block/issues/6)

### Added
- Implement student guide client & admin APIs [#1](https://github.com/rokwire/content-building-block/issues/1)
<|MERGE_RESOLUTION|>--- conflicted
+++ resolved
@@ -5,14 +5,12 @@
 and this project adheres to [Semantic Versioning](https://semver.org/spec/v2.0.0.html).
 
 ## [Unreleased]
-<<<<<<< HEAD
 ### Added
 - Add CORS support
-=======
+
 ## [1.9.0] - 2024-12-03
 ### Added
 - Add API to get voice record by user ID [#111](https://github.com/rokwire/content-building-block/issues/111)
->>>>>>> cc425a00
 
 ## [1.8.0] - 2024-06-26
 ### Added
