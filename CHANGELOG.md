--- conflicted
+++ resolved
@@ -5,11 +5,8 @@
 and this project adheres to [Semantic Versioning](https://semver.org/spec/v2.0.0.html).
 
 ## [Unreleased]
-<<<<<<< HEAD
 ### Added
 - Set logger [#69](https://github.com/rokwire/content-building-block/issues/69)
-
-=======
 
 ## [1.2.3] - 2022-08-01
 ### Fixed
@@ -18,7 +15,6 @@
 ## [1.2.2] - 2022-07-25
 ### Fixed
 - Unable to upload profile images to S3. The S3 profile picture acl has been changed from "authenticated-read" to "private" [#72](https://github.com/rokwire/content-building-block/issues/72)
->>>>>>> bc850b35
 ### Changed
 - Prepare the project to become open source [#62](https://github.com/rokwire/content-building-block/issues/62)
 
