--- conflicted
+++ resolved
@@ -24,7 +24,6 @@
 	"content/driven/twitter"
 	driver "content/driver/web"
 	"log"
-<<<<<<< HEAD
 	"strconv"
 	"strings"
 
@@ -32,16 +31,6 @@
 	"github.com/rokwire/core-auth-library-go/v3/envloader"
 	"github.com/rokwire/core-auth-library-go/v3/keys"
 	"github.com/rokwire/core-auth-library-go/v3/sigauth"
-=======
-	"os"
-	"strconv"
-	"strings"
-
-	"github.com/golang-jwt/jwt"
-	"github.com/rokwire/core-auth-library-go/v2/authservice"
-	"github.com/rokwire/core-auth-library-go/v2/sigauth"
-
->>>>>>> cc425a00
 	"github.com/rokwire/logging-library-go/v2/logs"
 )
 
@@ -61,7 +50,6 @@
 
 	loggerOpts := logs.LoggerOpts{SuppressRequests: logs.NewStandardHealthCheckHTTPRequestProperties(serviceID + "/version")}
 	logger := logs.NewLogger(serviceID, &loggerOpts)
-<<<<<<< HEAD
 	envLoader := envloader.NewEnvLoader(Version, logger)
 
 	envPrefix := strings.ToUpper(serviceID) + "_"
@@ -89,40 +77,12 @@
 	if err != nil {
 		log.Fatalf("Error initializing service registration manager: %v", err)
 	}
-=======
-
-	port := getEnvKey("CONTENT_PORT", true)
->>>>>>> cc425a00
-
-	//common
-	coreBBHost := getEnvKey("CONTENT_CORE_BB_HOST", true)
-	contentServiceURL := getEnvKey("CONTENT_SERVICE_URL", true)
-	authService := authservice.AuthService{
-		ServiceID:   serviceID,
-		ServiceHost: contentServiceURL,
-		FirstParty:  true,
-		AuthBaseURL: coreBBHost,
-	}
-	serviceRegLoader, err := authservice.NewRemoteServiceRegLoader(&authService, []string{"auth"})
-	if err != nil {
-		log.Fatalf("Error initializing remote service registration loader: %v", err)
-	}
-	serviceRegManager, err := authservice.NewServiceRegManager(&authService, serviceRegLoader)
-	if err != nil {
-		log.Fatalf("Error initializing service registration manager: %v", err)
-	}
 	//end common
 
 	//mongoDB adapter
-<<<<<<< HEAD
 	mongoDBAuth := envLoader.GetAndLogEnvVar(envPrefix+"MONGO_AUTH", true, true)
 	mongoDBName := envLoader.GetAndLogEnvVar(envPrefix+"MONGO_DATABASE", true, false)
 	mongoTimeout := envLoader.GetAndLogEnvVar(envPrefix+"MONGO_TIMEOUT", false, false)
-=======
-	mongoDBAuth := getEnvKey("CONTENT_MONGO_AUTH", true)
-	mongoDBName := getEnvKey("CONTENT_MONGO_DATABASE", true)
-	mongoTimeout := getEnvKey("CONTENT_MONGO_TIMEOUT", false)
->>>>>>> cc425a00
 	storageAdapter := storage.NewStorageAdapter(mongoDBAuth, mongoDBName, mongoTimeout, logger)
 	err = storageAdapter.Start()
 	if err != nil {
@@ -130,49 +90,31 @@
 	}
 
 	// S3 Adapter
-<<<<<<< HEAD
 	s3Bucket := envLoader.GetAndLogEnvVar(envPrefix+"S3_BUCKET", true, true)
 	s3ProfileImagesBucket := envLoader.GetAndLogEnvVar(envPrefix+"S3_PROFILE_IMAGES_BUCKET", true, true)
 	s3UsersAudiosBucket := envLoader.GetAndLogEnvVar(envPrefix+"S3_USERS_AUDIOS_BUCKET", true, true)
 	s3Region := envLoader.GetAndLogEnvVar(envPrefix+"S3_REGION", true, true)
 	awsAccessKeyID := envLoader.GetAndLogEnvVar(envPrefix+"AWS_ACCESS_KEY_ID", true, true)
 	awsSecretAccessKey := envLoader.GetAndLogEnvVar(envPrefix+"AWS_SECRET_ACCESS_KEY", true, true)
-=======
-	s3Bucket := getEnvKey("CONTENT_S3_BUCKET", true)
-	s3ProfileImagesBucket := getEnvKey("CONTENT_S3_PROFILE_IMAGES_BUCKET", true)
-	s3UsersAudiosBucket := getEnvKey("CONTENT_S3_USERS_AUDIOS_BUCKET", true)
-	s3Region := getEnvKey("CONTENT_S3_REGION", true)
-	awsAccessKeyID := getEnvKey("CONTENT_AWS_ACCESS_KEY_ID", true)
-	awsSecretAccessKey := getEnvKey("CONTENT_AWS_SECRET_ACCESS_KEY", true)
->>>>>>> cc425a00
 	awsConfig := &model.AWSConfig{S3Bucket: s3Bucket,
 		S3ProfileImagesBucket: s3ProfileImagesBucket,
 		S3UsersAudiosBucket:   s3UsersAudiosBucket,
 		S3Region:              s3Region, AWSAccessKeyID: awsAccessKeyID, AWSSecretAccessKey: awsSecretAccessKey}
 
-<<<<<<< HEAD
 	presignExpirationMinutesVal := envLoader.GetAndLogEnvVar(envPrefix+"S3_REQUEST_PRESIGN_EXPIRATION_MINUTES", false, false)
-=======
-	presignExpirationMinutesVal := getEnvKey("CONTENT_S3_REQUEST_PRESIGN_EXPIRATION_MINUTES", false)
->>>>>>> cc425a00
 	presignExpirationMinutes, err := strconv.Atoi(presignExpirationMinutesVal)
 	if err != nil {
 		logger.Warnf("error parsing S3 request presign expiration minutes: %s - applying default", err.Error())
 	}
 	awsAdapter := awsstorage.NewAWSStorageAdapter(awsConfig, presignExpirationMinutes)
 
-<<<<<<< HEAD
 	defaultCacheExpirationSeconds := envLoader.GetAndLogEnvVar(envPrefix+"DEFAULT_CACHE_EXPIRATION_SECONDS", false, false)
-=======
-	defaultCacheExpirationSeconds := getEnvKey("CONTENT_DEFAULT_CACHE_EXPIRATION_SECONDS", false)
->>>>>>> cc425a00
 	cacheAdapter := cacheadapter.NewCacheAdapter(defaultCacheExpirationSeconds)
 
 	twitterFeedURL := envLoader.GetAndLogEnvVar(envPrefix+"TWITTER_FEED_URL", true, false)
 	twitterAccessToken := envLoader.GetAndLogEnvVar(envPrefix+"TWITTER_ACCESS_TOKEN", true, true)
 	twitterAdapter := twitter.NewTwitterAdapter(twitterFeedURL, twitterAccessToken)
 
-<<<<<<< HEAD
 	mtAppID := envLoader.GetAndLogEnvVar(envPrefix+"MULTI_TENANCY_APP_ID", true, true)
 	mtOrgID := envLoader.GetAndLogEnvVar(envPrefix+"MULTI_TENANCY_ORG_ID", true, true)
 
@@ -197,39 +139,6 @@
 		if err != nil {
 			logger.Fatalf("Error initializing remote service account loader: %v", err)
 		}
-=======
-	mtAppID := getEnvKey("CONTENT_MULTI_TENANCY_APP_ID", true)
-	mtOrgID := getEnvKey("CONTENT_MULTI_TENANCY_ORG_ID", true)
-
-	//core adapter
-	serviceAccountID := getEnvKey("CONTENT_SERVICE_ACCOUNT_ID", false)
-	privKeyRaw := getEnvKey("CONTENT_PRIV_KEY", true)
-	privKeyRaw = strings.ReplaceAll(privKeyRaw, "\\n", "\n")
-	privKey, err := jwt.ParseRSAPrivateKeyFromPEM([]byte(privKeyRaw))
-	if err != nil {
-		log.Fatalf("Error parsing priv key: %v", err)
-	}
-	signatureAuth, err := sigauth.NewSignatureAuth(privKey, serviceRegManager, false)
-	if err != nil {
-		log.Fatalf("Error initializing signature auth: %v", err)
-	}
-	serviceAccountLoader, err := authservice.NewRemoteServiceAccountLoader(&authService, serviceAccountID, signatureAuth)
-	if err != nil {
-		log.Fatalf("Error initializing remote service account loader: %v", err)
-	}
-	serviceAccountManager, err := authservice.NewServiceAccountManager(&authService, serviceAccountLoader)
-	if err != nil {
-		log.Fatalf("Error initializing service account manager: %v", err)
-	}
-	coreAdapter := corebb.NewCoreAdapter(coreBBHost, serviceAccountManager)
-
-	// application
-	application := core.NewApplication(Version, Build, storageAdapter, awsAdapter, twitterAdapter, cacheAdapter, mtAppID, mtOrgID, serviceID, coreAdapter, logger)
-	application.Start()
-
-	// web adapter
-	webAdapter := driver.NewWebAdapter(contentServiceURL, port, application, serviceRegManager, logger)
->>>>>>> cc425a00
 
 		serviceAccountManager, err = authservice.NewServiceAccountManager(&authService, serviceAccountLoader)
 		if err != nil {
