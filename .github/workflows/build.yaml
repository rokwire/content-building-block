name: Build

on:
  push:
    branches: [ develop ]
  pull_request:
    branches: [ develop ]

jobs:

  build:
    runs-on: ubuntu-latest
    steps:
    - uses: actions/checkout@v3

    - name: Set up Go
      uses: actions/setup-go@v3
      with:
<<<<<<< HEAD
        go-version: '1.22'
=======
        go-version: '1.21'
>>>>>>> cc425a00

    - name: Install libwebp
      run: sudo apt-get install -y webp libwebp-dev

    - name: Build
      run: make<|MERGE_RESOLUTION|>--- conflicted
+++ resolved
@@ -16,11 +16,7 @@
     - name: Set up Go
       uses: actions/setup-go@v3
       with:
-<<<<<<< HEAD
-        go-version: '1.22'
-=======
-        go-version: '1.21'
->>>>>>> cc425a00
+        go-version: '1.23'
 
     - name: Install libwebp
       run: sudo apt-get install -y webp libwebp-dev
