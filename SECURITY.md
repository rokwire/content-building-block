# Security Policy

## Supported Versions

Patches for **Content Building Block** in this repository will only be applied to the following versions:

| Version  | Supported          |
|----------| ------------------ |
<<<<<<< HEAD
| 1.8.0    | :white_check_mark: |
| < 1.8.0 | :x: |
=======
| 1.9.0    | :white_check_mark: |
| < 1.9.0 | :x: |
>>>>>>> cc425a00


## Reporting a Bug or Vulnerability

Vulnerabilities can be responsibly disclosed through the process
 documented at https://go.illinois.edu/vulnerability

Bugs can be reported by creating a [GitHub issue](https://github.com/rokwire/content-building-block/issues/new?assignees=&labels=bug&template=bug_report.md&title=%5BBUG%5D+).<|MERGE_RESOLUTION|>--- conflicted
+++ resolved
@@ -6,13 +6,8 @@
 
 | Version  | Supported          |
 |----------| ------------------ |
-<<<<<<< HEAD
-| 1.8.0    | :white_check_mark: |
-| < 1.8.0 | :x: |
-=======
 | 1.9.0    | :white_check_mark: |
 | < 1.9.0 | :x: |
->>>>>>> cc425a00
 
 
 ## Reporting a Bug or Vulnerability
