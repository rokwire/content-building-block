--- conflicted
+++ resolved
@@ -108,11 +108,6 @@
 vendor:
 	$(GO) mod vendor
 
-<<<<<<< HEAD
-.PHONY: swagger
-swagger: ;
-	swag init -g driver/web/adapter.go
-=======
 .PHONY: oapi-gen-types
 oapi-gen-types: ;
 	oapi-codegen --generate types -o driver/web/docs/gen/gen_types.go driver/web/docs/gen/def.yaml
@@ -121,7 +116,6 @@
 oapi-gen-docs: ;
 	swagger-cli bundle driver/web/docs/index.yaml --outfile driver/web/docs/gen/def.yaml --type yaml	
 
->>>>>>> 79dd3b95
 .PHONY: log-variables
 log-variables: ; $(info $(M) logging variables...) @ ## Log the variables values
 	@echo "DATE:"$(DATE)
