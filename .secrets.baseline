{
  "version": "1.4.0",
  "plugins_used": [
    {
      "name": "ArtifactoryDetector"
    },
    {
      "name": "AWSKeyDetector"
    },
    {
      "name": "AzureStorageKeyDetector"
    },
    {
      "name": "Base64HighEntropyString",
      "limit": 4.5
    },
    {
      "name": "BasicAuthDetector"
    },
    {
      "name": "CloudantDetector"
    },
    {
      "name": "DiscordBotTokenDetector"
    },
    {
      "name": "GitHubTokenDetector"
    },
    {
      "name": "HexHighEntropyString",
      "limit": 3.0
    },
    {
      "name": "IbmCloudIamDetector"
    },
    {
      "name": "IbmCosHmacDetector"
    },
    {
      "name": "JwtTokenDetector"
    },
    {
      "name": "KeywordDetector",
      "keyword_exclude": ""
    },
    {
      "name": "MailchimpDetector"
    },
    {
      "name": "NpmDetector"
    },
    {
      "name": "PrivateKeyDetector"
    },
    {
      "name": "SendGridDetector"
    },
    {
      "name": "SlackDetector"
    },
    {
      "name": "SoftlayerDetector"
    },
    {
      "name": "SquareOAuthDetector"
    },
    {
      "name": "StripeDetector"
    },
    {
      "name": "TwilioKeyDetector"
    }
  ],
  "filters_used": [
    {
      "path": "detect_secrets.filters.allowlist.is_line_allowlisted"
    },
    {
      "path": "detect_secrets.filters.common.is_baseline_file",
      "filename": ".secrets.baseline"
    },
    {
      "path": "detect_secrets.filters.common.is_ignored_due_to_verification_policies",
      "min_level": 2
    },
    {
      "path": "detect_secrets.filters.heuristic.is_indirect_reference"
    },
    {
      "path": "detect_secrets.filters.heuristic.is_likely_id_string"
    },
    {
      "path": "detect_secrets.filters.heuristic.is_lock_file"
    },
    {
      "path": "detect_secrets.filters.heuristic.is_not_alphanumeric_string"
    },
    {
      "path": "detect_secrets.filters.heuristic.is_potential_uuid"
    },
    {
      "path": "detect_secrets.filters.heuristic.is_prefixed_with_dollar_sign"
    },
    {
      "path": "detect_secrets.filters.heuristic.is_sequential_string"
    },
    {
      "path": "detect_secrets.filters.heuristic.is_swagger_file"
    },
    {
      "path": "detect_secrets.filters.heuristic.is_templated_secret"
    },
    {
      "path": "detect_secrets.filters.regex.should_exclude_file",
      "pattern": [
        "go.sum"
      ]
    }
  ],
  "results": {
    "README.md": [
      {
        "type": "Basic Auth Credentials",
        "filename": "README.md",
        "hashed_secret": "112bb791304791ddcf692e29fd5cf149b35fea37",
        "is_verified": false,
        "line_number": 25,
        "is_secret": false
      }
    ],
    "driven/awsstorage/adapter.go": [
      {
        "type": "Secret Keyword",
        "filename": "driven/awsstorage/adapter.go",
        "hashed_secret": "d8724d5527bb2c8f3ae9faa345d164d324e74e74",
        "is_verified": false,
        "line_number": 39,
        "is_secret": false
      },
      {
        "type": "Secret Keyword",
        "filename": "driven/awsstorage/adapter.go",
        "hashed_secret": "ede186ace76b1cfd324899897afcde751e220d06",
        "is_verified": false,
        "line_number": 165,
        "is_secret": false
      }
    ],
    "main.go": [
      {
        "type": "Secret Keyword",
        "filename": "main.go",
        "hashed_secret": "076bab7e9a6a3836c3633a1e35516543174cb316",
        "is_verified": false,
<<<<<<< HEAD
        "line_number": 63,
=======
        "line_number": 65,
>>>>>>> 79dd3b95
        "is_secret": false
      }
    ]
  },
<<<<<<< HEAD
  "generated_at": "2023-06-20T21:48:47Z"
=======
  "generated_at": "2023-06-21T15:33:01Z"
>>>>>>> 79dd3b95
}<|MERGE_RESOLUTION|>--- conflicted
+++ resolved
@@ -152,18 +152,10 @@
         "filename": "main.go",
         "hashed_secret": "076bab7e9a6a3836c3633a1e35516543174cb316",
         "is_verified": false,
-<<<<<<< HEAD
-        "line_number": 63,
-=======
-        "line_number": 65,
->>>>>>> 79dd3b95
+        "line_number": 68,
         "is_secret": false
       }
     ]
   },
-<<<<<<< HEAD
-  "generated_at": "2023-06-20T21:48:47Z"
-=======
-  "generated_at": "2023-06-21T15:33:01Z"
->>>>>>> 79dd3b95
+  "generated_at": "2023-06-21T16:47:00Z"
 }