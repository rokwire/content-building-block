{
  "version": "1.4.0",
  "plugins_used": [
    {
      "name": "ArtifactoryDetector"
    },
    {
      "name": "AWSKeyDetector"
    },
    {
      "name": "AzureStorageKeyDetector"
    },
    {
      "name": "Base64HighEntropyString",
      "limit": 4.5
    },
    {
      "name": "BasicAuthDetector"
    },
    {
      "name": "CloudantDetector"
    },
    {
      "name": "DiscordBotTokenDetector"
    },
    {
      "name": "GitHubTokenDetector"
    },
    {
      "name": "HexHighEntropyString",
      "limit": 3.0
    },
    {
      "name": "IbmCloudIamDetector"
    },
    {
      "name": "IbmCosHmacDetector"
    },
    {
      "name": "JwtTokenDetector"
    },
    {
      "name": "KeywordDetector",
      "keyword_exclude": ""
    },
    {
      "name": "MailchimpDetector"
    },
    {
      "name": "NpmDetector"
    },
    {
      "name": "PrivateKeyDetector"
    },
    {
      "name": "SendGridDetector"
    },
    {
      "name": "SlackDetector"
    },
    {
      "name": "SoftlayerDetector"
    },
    {
      "name": "SquareOAuthDetector"
    },
    {
      "name": "StripeDetector"
    },
    {
      "name": "TwilioKeyDetector"
    }
  ],
  "filters_used": [
    {
      "path": "detect_secrets.filters.allowlist.is_line_allowlisted"
    },
    {
      "path": "detect_secrets.filters.common.is_baseline_file",
      "filename": ".secrets.baseline"
    },
    {
      "path": "detect_secrets.filters.common.is_ignored_due_to_verification_policies",
      "min_level": 2
    },
    {
      "path": "detect_secrets.filters.heuristic.is_indirect_reference"
    },
    {
      "path": "detect_secrets.filters.heuristic.is_likely_id_string"
    },
    {
      "path": "detect_secrets.filters.heuristic.is_lock_file"
    },
    {
      "path": "detect_secrets.filters.heuristic.is_not_alphanumeric_string"
    },
    {
      "path": "detect_secrets.filters.heuristic.is_potential_uuid"
    },
    {
      "path": "detect_secrets.filters.heuristic.is_prefixed_with_dollar_sign"
    },
    {
      "path": "detect_secrets.filters.heuristic.is_sequential_string"
    },
    {
      "path": "detect_secrets.filters.heuristic.is_swagger_file"
    },
    {
      "path": "detect_secrets.filters.heuristic.is_templated_secret"
    }
  ],
  "results": {
    "README.md": [
      {
        "type": "Basic Auth Credentials",
        "filename": "README.md",
        "hashed_secret": "112bb791304791ddcf692e29fd5cf149b35fea37",
        "is_verified": false,
        "line_number": 25
      }
    ],
    "driven/awsstorage/adapter.go": [
      {
        "type": "Secret Keyword",
        "filename": "driven/awsstorage/adapter.go",
        "hashed_secret": "d8724d5527bb2c8f3ae9faa345d164d324e74e74",
        "is_verified": false,
        "line_number": 46,
        "is_secret": false
      },
      {
        "type": "Secret Keyword",
        "filename": "driven/awsstorage/adapter.go",
        "hashed_secret": "ede186ace76b1cfd324899897afcde751e220d06",
        "is_verified": false,
        "line_number": 368,
        "is_secret": false
      }
    ],
    "main.go": [
      {
        "type": "Secret Keyword",
        "filename": "main.go",
        "hashed_secret": "076bab7e9a6a3836c3633a1e35516543174cb316",
        "is_verified": false,
<<<<<<< HEAD
        "line_number": 102,
=======
        "line_number": 105,
>>>>>>> b7157bfd
        "is_secret": false
      }
    ]
  },
<<<<<<< HEAD
  "generated_at": "2025-02-03T21:29:01Z"
=======
  "generated_at": "2025-01-29T23:04:38Z"
>>>>>>> b7157bfd
}<|MERGE_RESOLUTION|>--- conflicted
+++ resolved
@@ -145,18 +145,10 @@
         "filename": "main.go",
         "hashed_secret": "076bab7e9a6a3836c3633a1e35516543174cb316",
         "is_verified": false,
-<<<<<<< HEAD
-        "line_number": 102,
-=======
-        "line_number": 105,
->>>>>>> b7157bfd
+        "line_number": 112,
         "is_secret": false
       }
     ]
   },
-<<<<<<< HEAD
-  "generated_at": "2025-02-03T21:29:01Z"
-=======
-  "generated_at": "2025-01-29T23:04:38Z"
->>>>>>> b7157bfd
+  "generated_at": "2025-02-10T04:36:11Z"
 }