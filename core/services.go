--- conflicted
+++ resolved
@@ -365,37 +365,33 @@
 	return nil, nil
 }
 
-<<<<<<< HEAD
+func (s *servicesImpl) UploadVoiceRecord(userID string, bytes []byte) error {
+	_, err := s.app.awsAdapter.CreateUserVoiceRecord(bytes, userID)
+	if err != nil {
+		return err
+	}
+
+	return nil
+}
+
+func (s *servicesImpl) GetVoiceRecord(userID string) ([]byte, error) {
+	fileContent, err := s.app.awsAdapter.LoadUserVoiceRecord(userID)
+	if err != nil {
+		return nil, err
+	}
+	return fileContent, nil
+}
+
+func (s *servicesImpl) DeleteVoiceRecord(userID string) error {
+	err := s.app.awsAdapter.DeleteUserVoiceRecord(userID)
+	if err != nil {
+		return err
+	}
+
+	return nil
+}
+
 func (s *servicesImpl) GetTwitterPosts(userID string, twitterQueryParams string, force bool) (map[string]interface{}, error) {
-=======
-func (app *Application) uploadVoiceRecord(userID string, bytes []byte) error {
-	_, err := app.awsAdapter.CreateUserVoiceRecord(bytes, userID)
-	if err != nil {
-		return err
-	}
-
-	return nil
-}
-
-func (app *Application) getVoiceRecord(userID string) ([]byte, error) {
-	fileContent, err := app.awsAdapter.LoadUserVoiceRecord(userID)
-	if err != nil {
-		return nil, err
-	}
-	return fileContent, nil
-}
-
-func (app *Application) deleteVoiceRecord(userID string) error {
-	err := app.awsAdapter.DeleteUserVoiceRecord(userID)
-	if err != nil {
-		return err
-	}
-
-	return nil
-}
-
-func (app *Application) getTwitterPosts(userID string, twitterQueryParams string, force bool) (map[string]interface{}, error) {
->>>>>>> 7450a8fa
 	var err error
 	posts := s.app.cacheAdapter.GetTwitterPosts(userID, twitterQueryParams)
 	if posts == nil || force {
