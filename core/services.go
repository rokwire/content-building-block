<<<<<<< HEAD
// Copyright 2022 Board of Trustees of the University of Illinois.
//
// Licensed under the Apache License, Version 2.0 (the "License");
// you may not use this file except in compliance with the License.
// You may obtain a copy of the License at
//
//     http://www.apache.org/licenses/LICENSE-2.0
//
// Unless required by applicable law or agreed to in writing, software
// distributed under the License is distributed on an "AS IS" BASIS,
// WITHOUT WARRANTIES OR CONDITIONS OF ANY KIND, either express or implied.
// See the License for the specific language governing permissions and
// limitations under the License.

package core

import (
	"bytes"
	"content/core/model"
	"fmt"
	"image"
	"image/gif"
	jpeg "image/jpeg"
	"image/png"
	"strings"

	"github.com/nfnt/resize"
	"go.mongodb.org/mongo-driver/bson"
)

func (app *Application) getVersion() string {
	return app.version
}

// Student guides

func (app *Application) getStudentGuides(ids []string) ([]bson.M, error) {
	items, err := app.storage.GetStudentGuides(ids)
	if err != nil {
		return nil, err
	}
	return items, nil
}

func (app *Application) getStudentGuide(id string) (bson.M, error) {
	item, err := app.storage.GetStudentGuide(id)
	if err != nil {
		return nil, err
	}
	return item, nil
}

func (app *Application) createStudentGuide(item bson.M) (bson.M, error) {
	items, err := app.storage.CreateStudentGuide(item)
	if err != nil {
		return nil, err
	}
	return items, nil
}

func (app *Application) updateStudentGuide(id string, item bson.M) (bson.M, error) {
	items, err := app.storage.UpdateStudentGuide(id, item)
	if err != nil {
		return nil, err
	}
	return items, nil
}

func (app *Application) deleteStudentGuide(id string) error {
	err := app.storage.DeleteStudentGuide(id)
	return err
}

// Health Locations

func (app *Application) getHealthLocations(ids []string) ([]bson.M, error) {
	items, err := app.storage.GetHealthLocations(ids)
	if err != nil {
		return nil, err
	}
	return items, nil
}

func (app *Application) getHealthLocation(id string) (bson.M, error) {
	item, err := app.storage.GetHealthLocation(id)
	if err != nil {
		return nil, err
	}
	return item, nil
}

func (app *Application) createHealthLocation(item bson.M) (bson.M, error) {
	items, err := app.storage.CreateHealthLocation(item)
	if err != nil {
		return nil, err
	}
	return items, nil
}

func (app *Application) updateHealthLocation(id string, item bson.M) (bson.M, error) {
	items, err := app.storage.UpdateHealthLocation(id, item)
	if err != nil {
		return nil, err
	}
	return items, nil
}

func (app *Application) deleteHealthLocation(id string) error {
	err := app.storage.DeleteHealthLocation(id)
	return err
}

// Content Items

func (app *Application) getContentItemsCategories() ([]string, error) {
	return app.storage.GetContentItemsCategories()
}

func (app *Application) getContentItems(ids []string, categoryList []string, offset *int64, limit *int64, order *string) ([]model.ContentItemResponse, error) {
	return app.storage.GetContentItems(ids, categoryList, offset, limit, order)
}

func (app *Application) getContentItem(id string) (*model.ContentItemResponse, error) {
	return app.storage.GetContentItem(id)
}

func (app *Application) createContentItem(item *model.ContentItem) (*model.ContentItem, error) {
	return app.storage.CreateContentItem(item)
}

func (app *Application) updateContentItem(id string, item *model.ContentItem) (*model.ContentItem, error) {
	return app.storage.UpdateContentItem(id, item)
}

func (app *Application) deleteContentItem(id string) error {
	return app.storage.DeleteContentItem(id)
}

// Misc

func (app *Application) uploadImage(fileName string, filetype string, bytes []byte, path string, preferredFileName *string, spec model.ImageSpec) (*string, error) {

	err := app.tempStorageAdapter.Save(fileName, filetype, bytes)
	if err != nil {
		return nil, fmt.Errorf("Unable to save file: %s", err)
	}

	inputFileName := fileName
	var outputFileName string
	if strings.Contains(fileName, ".webp") {
		outputFileName = fileName
	} else {
		outputFileName = fmt.Sprintf("%s.%s", strings.Split(fileName, ".")[0], "webp") //get the file name without the extension
	}

	defer app.tempStorageAdapter.Delete(inputFileName)
	defer app.tempStorageAdapter.Delete(outputFileName)

	err = app.webpAdapter.Convert(inputFileName, outputFileName, spec)
	if err != nil {
		return nil, fmt.Errorf("Unable to convert to webp file: %s", err)
	}

	convertedFile, err := app.tempStorageAdapter.Read(outputFileName)
	if err != nil {
		return nil, fmt.Errorf("Unable to read webp file: %s", err)
	}

	url, err := app.awsAdapter.CreateImage(convertedFile, path, preferredFileName)
	if err != nil {
		return nil, fmt.Errorf("Unable to upload to S3: %s", err)
	}

	if url != nil {
		return url, nil
	}

	return nil, nil
}

func (app *Application) getProfileImage(userID string, imageType string) ([]byte, error) {
	return app.awsAdapter.LoadProfileImage(fmt.Sprintf("profile-images/%s-%s.webp", userID, imageType))
}

func (app *Application) uploadProfileImage(userID string, filetype string, fileBytes []byte) error {
	var err error
	var defaultImage image.Image
	var mediumImage *image.Image
	var smallImage *image.Image
	defaultFileNameJpeg := fmt.Sprintf("%s-default.jpeg", userID)
	mediumFileNameJpeg := fmt.Sprintf("%s-medium.jpeg", userID)
	smallFileNameJpeg := fmt.Sprintf("%s-small.jpeg", userID)
	defaultFileNameWebp := fmt.Sprintf("%s-default", userID)
	mediumFileNameWebp := fmt.Sprintf("%s-medium", userID)
	smallFileNameWebp := fmt.Sprintf("%s-small", userID)

	defer app.tempStorageAdapter.Delete(defaultFileNameJpeg)
	defer app.tempStorageAdapter.Delete(mediumFileNameJpeg)
	defer app.tempStorageAdapter.Delete(smallFileNameJpeg)

	if filetype == "image/jpeg" {
		defaultImage, err = jpeg.Decode(bytes.NewReader(fileBytes))
	} else if filetype == "image/png" {
		defaultImage, err = png.Decode(bytes.NewReader(fileBytes))
	} else if filetype == "image/gif" {
		defaultImage, err = gif.Decode(bytes.NewReader(fileBytes))
	}
	if err != nil {
		return fmt.Errorf("unable to read profile image file: %s", err)
	}

	err = app.tempStorageAdapter.Save(defaultFileNameJpeg, filetype, fileBytes)
	if err != nil {
		return fmt.Errorf("Unable to save file: %s", defaultFileNameJpeg)
	}

	bounds := defaultImage.Bounds()
	if bounds.Dx() > 512 || bounds.Dy() > 512 {
		image := resize.Resize(512, 0, defaultImage, resize.Lanczos3)
		mediumImage = &image
	} else {
		mediumImage = &defaultImage
	}
	mediumImageBuff := bytes.NewBuffer([]byte{})

	// Generate medium profile photo
	if filetype == "image/jpeg" {
		err = jpeg.Encode(mediumImageBuff, *mediumImage, nil)
	} else if filetype == "image/png" {
		err = png.Encode(mediumImageBuff, *mediumImage)
	} else if filetype == "image/gif" {
		err = gif.Encode(mediumImageBuff, *mediumImage, nil)
	}
	if err != nil {
		return fmt.Errorf("Unable to save file: %s", mediumFileNameJpeg)
	}
	err = app.tempStorageAdapter.Save(mediumFileNameJpeg, filetype, mediumImageBuff.Bytes())
	if err != nil {
		return fmt.Errorf("Unable to save file: %s", defaultFileNameJpeg)
	}

	if bounds.Dx() > 256 || bounds.Dy() > 256 {
		image := resize.Resize(256, 0, defaultImage, resize.Lanczos3)
		smallImage = &image
	} else {
		smallImage = &defaultImage
	}

	// Generate small profile photo
	smallImageBuff := bytes.NewBuffer([]byte{})
	if filetype == "image/jpeg" {
		err = jpeg.Encode(smallImageBuff, *smallImage, nil)
	} else if filetype == "image/png" {
		err = png.Encode(smallImageBuff, *smallImage)
	} else if filetype == "image/gif" {
		err = gif.Encode(smallImageBuff, *smallImage, nil)
	}
	if err != nil {
		return fmt.Errorf("Unable to save file: %s", smallFileNameJpeg)
	}
	err = app.tempStorageAdapter.Save(smallFileNameJpeg, filetype, smallImageBuff.Bytes())
	if err != nil {
		return fmt.Errorf("Unable to save file: %s. Error: %s", smallFileNameJpeg, err)
	}

	_, err = app.uploadProfileImageToAws(defaultFileNameWebp, filetype, fileBytes, "profile-images/", &defaultFileNameWebp, model.ImageSpec{})
	if err != nil {
		return fmt.Errorf("Unable to upload file: %s. Error: %s", defaultFileNameWebp, err)
	}
	_, err = app.uploadProfileImageToAws(mediumFileNameWebp, filetype, mediumImageBuff.Bytes(), "profile-images/", &mediumFileNameWebp, model.ImageSpec{})
	if err != nil {
		return fmt.Errorf("Unable to upload file: %s. Error: %s", mediumFileNameWebp, err)
	}
	_, err = app.uploadProfileImageToAws(smallFileNameWebp, filetype, smallImageBuff.Bytes(), "profile-images/", &smallFileNameWebp, model.ImageSpec{})
	if err != nil {
		return fmt.Errorf("Unable to upload file: %s. Error: %s", smallFileNameWebp, err)
	}

	return nil
}

func (app *Application) deleteProfileImage(userID string) error {
	err := app.awsAdapter.DeleteProfileImage(fmt.Sprintf("profile-images/%s-default.webp", userID))
	if err != nil {
		return err
	}
	err = app.awsAdapter.DeleteProfileImage(fmt.Sprintf("profile-images/%s-medium.webp", userID))
	if err != nil {
		return err
	}
	err = app.awsAdapter.DeleteProfileImage(fmt.Sprintf("profile-images/%s-small.webp", userID))
	if err != nil {
		return err
	}
	return nil
}

func (app *Application) uploadProfileImageToAws(fileName string, filetype string, bytes []byte, path string, preferredFileName *string, spec model.ImageSpec) (*string, error) {

	err := app.tempStorageAdapter.Save(fileName, filetype, bytes)
	if err != nil {
		return nil, fmt.Errorf("Unable to save file: %s", err)
	}

	inputFileName := fileName
	var outputFileName string
	if strings.Contains(fileName, ".webp") {
		outputFileName = fileName
	} else {
		outputFileName = fmt.Sprintf("%s.%s", strings.Split(fileName, ".")[0], "webp") //get the file name without the extension
	}

	defer app.tempStorageAdapter.Delete(inputFileName)
	defer app.tempStorageAdapter.Delete(outputFileName)

	err = app.webpAdapter.Convert(inputFileName, outputFileName, spec)
	if err != nil {
		return nil, fmt.Errorf("Unable to convert to webp file: %s", err)
	}

	convertedFile, err := app.tempStorageAdapter.Read(outputFileName)
	if err != nil {
		return nil, fmt.Errorf("Unable to read webp file: %s", err)
	}

	url, err := app.awsAdapter.CreateProfileImage(convertedFile, path, preferredFileName)
	if err != nil {
		return nil, fmt.Errorf("Unable to upload to S3: %s", err)
	}

	if url != nil {
		return url, nil
	}

	return nil, nil
}

func (app *Application) getTwitterPosts(userID string, twitterQueryParams string, force bool) (map[string]interface{}, error) {
	var err error
	posts := app.cacheAdapter.GetTwitterPosts(userID, twitterQueryParams)
	if posts == nil || force {
		app.cacheLock.Lock()
		posts = app.cacheAdapter.GetTwitterPosts(userID, twitterQueryParams)
		if posts == nil || force {
			if force {
				app.cacheAdapter.ClearTwitterCacheForUser(userID)
			}
			posts, err = app.twitterAdapter.GetTwitterPosts(userID, twitterQueryParams)
			if err == nil {
				app.cacheAdapter.SetTwitterPosts(userID, twitterQueryParams, posts)
			} else {
				fmt.Printf("error feeding twitter: %s", err)
			}
		}
		app.cacheLock.Unlock()
	}
	return posts, err
}
=======
/*
 *   Copyright (c) 2020 Board of Trustees of the University of Illinois.
 *   All rights reserved.

 *   Licensed under the Apache License, Version 2.0 (the "License");
 *   you may not use this file except in compliance with the License.
 *   You may obtain a copy of the License at

 *   http://www.apache.org/licenses/LICENSE-2.0

 *   Unless required by applicable law or agreed to in writing, software
 *   distributed under the License is distributed on an "AS IS" BASIS,
 *   WITHOUT WARRANTIES OR CONDITIONS OF ANY KIND, either express or implied.
 *   See the License for the specific language governing permissions and
 *   limitations under the License.
 */

package core

import (
	"bytes"
	"content/core/model"
	"errors"
	"fmt"
	"image"
	"image/gif"
	jpeg "image/jpeg"
	"image/png"
	"strings"
	"time"

	"github.com/google/uuid"
	"github.com/nfnt/resize"
	"go.mongodb.org/mongo-driver/bson"
)

func (app *Application) getVersion() string {
	return app.version
}

// Student guides

func (app *Application) getStudentGuides(appID string, orgID string, ids []string) ([]bson.M, error) {
	items, err := app.storage.GetStudentGuides(appID, orgID, ids)
	if err != nil {
		return nil, err
	}
	return items, nil
}

func (app *Application) getStudentGuide(appID string, orgID string, id string) (bson.M, error) {
	item, err := app.storage.GetStudentGuide(appID, orgID, id)
	if err != nil {
		return nil, err
	}
	return item, nil
}

func (app *Application) createStudentGuide(appID string, orgID string, item bson.M) (bson.M, error) {
	items, err := app.storage.CreateStudentGuide(appID, orgID, item)
	if err != nil {
		return nil, err
	}
	return items, nil
}

func (app *Application) updateStudentGuide(appID string, orgID string, id string, item bson.M) (bson.M, error) {
	items, err := app.storage.UpdateStudentGuide(appID, orgID, id, item)
	if err != nil {
		return nil, err
	}
	return items, nil
}

func (app *Application) deleteStudentGuide(appID string, orgID string, id string) error {
	err := app.storage.DeleteStudentGuide(appID, orgID, id)
	return err
}

// Health Locations

func (app *Application) getHealthLocations(appID string, orgID string, ids []string) ([]bson.M, error) {
	items, err := app.storage.GetHealthLocations(appID, orgID, ids)
	if err != nil {
		return nil, err
	}
	return items, nil
}

func (app *Application) getHealthLocation(appID string, orgID string, id string) (bson.M, error) {
	item, err := app.storage.GetHealthLocation(appID, orgID, id)
	if err != nil {
		return nil, err
	}
	return item, nil
}

func (app *Application) createHealthLocation(appID string, orgID string, item bson.M) (bson.M, error) {
	items, err := app.storage.CreateHealthLocation(appID, orgID, item)
	if err != nil {
		return nil, err
	}
	return items, nil
}

func (app *Application) updateHealthLocation(appID string, orgID string, id string, item bson.M) (bson.M, error) {
	items, err := app.storage.UpdateHealthLocation(appID, orgID, id, item)
	if err != nil {
		return nil, err
	}
	return items, nil
}

func (app *Application) deleteHealthLocation(appID string, orgID string, id string) error {
	err := app.storage.DeleteHealthLocation(appID, orgID, id)
	return err
}

// Content Items

func (app *Application) getContentItemsCategories(allApps bool, appID string, orgID string) ([]string, error) {
	//logic
	var appIDParam *string
	if !allApps {
		appIDParam = &appID //associated with current app
	}
	return app.storage.GetContentItemsCategories(appIDParam, orgID)
}

func (app *Application) getContentItems(allApps bool, appID string, orgID string, ids []string, categoryList []string, offset *int64, limit *int64, order *string) ([]model.ContentItemResponse, error) {
	//logic
	var appIDParam *string
	if !allApps {
		appIDParam = &appID //associated with current app
	}
	return app.storage.GetContentItems(appIDParam, orgID, ids, categoryList, offset, limit, order)
}

func (app *Application) getContentItem(allApps bool, appID string, orgID string, id string) (*model.ContentItemResponse, error) {
	//logic
	var appIDParam *string
	if !allApps {
		appIDParam = &appID //associated with current app
	}
	return app.storage.GetContentItem(appIDParam, orgID, id)
}

func (app *Application) createContentItem(allApps bool, appID string, orgID string, category string, data interface{}) (*model.ContentItem, error) {
	//logic
	var appIDParam *string
	if !allApps {
		appIDParam = &appID //associated with current app
	}
	cItem := model.ContentItem{ID: uuid.NewString(), Category: category, DateCreated: time.Now().UTC(),
		Data: data, OrgID: orgID, AppID: appIDParam}
	return app.storage.CreateContentItem(cItem)
}

func (app *Application) updateContentItem(allApps bool, appID string, orgID string, id string, category string, data interface{}) (*model.ContentItem, error) {
	//logic
	var appIDParam *string
	if !allApps {
		appIDParam = &appID //associated with current app
	}

	//update
	item, err := app.storage.UpdateContentItem(appIDParam, orgID, id, category, data)
	if err != nil {
		return nil, err
	}

	return item, nil
}

func (app *Application) updateContentItemData(allApps bool, appID string, orgID string, id string, category string, data interface{}) (*model.ContentItem, error) {
	//logic
	var appIDParam *string
	if !allApps {
		appIDParam = &appID //associated with current app
	}

	//find the item
	items, err := app.storage.FindContentItems(appIDParam, orgID, []string{id}, []string{category}, nil, nil, nil)
	if err != nil {
		return nil, err
	}
	if len(items) != 1 {
		return nil, errors.New("not found")
	}
	item := items[0]

	//update the data
	item.Data = data
	now := time.Now()
	item.DateUpdated = &now

	//save it
	err = app.storage.SaveContentItem(item)
	if err != nil {
		return nil, err
	}

	return &item, nil
}

func (app *Application) deleteContentItem(allApps bool, appID string, orgID string, id string) error {
	//logic
	var appIDParam *string
	if !allApps {
		appIDParam = &appID //associated with current app
	}
	return app.storage.DeleteContentItem(appIDParam, orgID, id)
}

func (app *Application) deleteContentItemByCategory(allApps bool, appID string, orgID string, id string, category string) error {
	//logic
	var appIDParam *string
	if !allApps {
		appIDParam = &appID //associated with current app
	}

	//find the item
	items, err := app.storage.FindContentItems(appIDParam, orgID, []string{id}, []string{category}, nil, nil, nil)
	if err != nil {
		return err
	}
	if len(items) != 1 {
		return errors.New("not found")
	}

	//delete it
	err = app.storage.DeleteContentItem(appIDParam, orgID, id)
	if err != nil {
		return err
	}

	return nil
}

// Misc

func (app *Application) uploadImage(fileName string, filetype string, bytes []byte, path string, preferredFileName *string, spec model.ImageSpec) (*string, error) {

	err := app.tempStorageAdapter.Save(fileName, filetype, bytes)
	if err != nil {
		return nil, fmt.Errorf("Unable to save file: %s", err)
	}

	inputFileName := fileName
	var outputFileName string
	if strings.Contains(fileName, ".webp") {
		outputFileName = fileName
	} else {
		outputFileName = fmt.Sprintf("%s.%s", strings.Split(fileName, ".")[0], "webp") //get the file name without the extension
	}

	defer app.tempStorageAdapter.Delete(inputFileName)
	defer app.tempStorageAdapter.Delete(outputFileName)

	err = app.webpAdapter.Convert(inputFileName, outputFileName, spec)
	if err != nil {
		return nil, fmt.Errorf("Unable to convert to webp file: %s", err)
	}

	convertedFile, err := app.tempStorageAdapter.Read(outputFileName)
	if err != nil {
		return nil, fmt.Errorf("Unable to read webp file: %s", err)
	}

	url, err := app.awsAdapter.CreateImage(convertedFile, path, preferredFileName)
	if err != nil {
		return nil, fmt.Errorf("Unable to upload to S3: %s", err)
	}

	if url != nil {
		return url, nil
	}

	return nil, nil
}

func (app *Application) getProfileImage(userID string, imageType string) ([]byte, error) {
	return app.awsAdapter.LoadProfileImage(fmt.Sprintf("profile-images/%s-%s.webp", userID, imageType))
}

func (app *Application) uploadProfileImage(userID string, filetype string, fileBytes []byte) error {
	var err error
	var defaultImage image.Image
	var mediumImage *image.Image
	var smallImage *image.Image
	defaultFileNameJpeg := fmt.Sprintf("%s-default.jpeg", userID)
	mediumFileNameJpeg := fmt.Sprintf("%s-medium.jpeg", userID)
	smallFileNameJpeg := fmt.Sprintf("%s-small.jpeg", userID)
	defaultFileNameWebp := fmt.Sprintf("%s-default", userID)
	mediumFileNameWebp := fmt.Sprintf("%s-medium", userID)
	smallFileNameWebp := fmt.Sprintf("%s-small", userID)

	defer app.tempStorageAdapter.Delete(defaultFileNameJpeg)
	defer app.tempStorageAdapter.Delete(mediumFileNameJpeg)
	defer app.tempStorageAdapter.Delete(smallFileNameJpeg)

	if filetype == "image/jpeg" {
		defaultImage, err = jpeg.Decode(bytes.NewReader(fileBytes))
	} else if filetype == "image/png" {
		defaultImage, err = png.Decode(bytes.NewReader(fileBytes))
	} else if filetype == "image/gif" {
		defaultImage, err = gif.Decode(bytes.NewReader(fileBytes))
	}
	if err != nil {
		return fmt.Errorf("unable to read profile image file: %s", err)
	}

	err = app.tempStorageAdapter.Save(defaultFileNameJpeg, filetype, fileBytes)
	if err != nil {
		return fmt.Errorf("Unable to save file: %s", defaultFileNameJpeg)
	}

	bounds := defaultImage.Bounds()
	if bounds.Dx() > 512 || bounds.Dy() > 512 {
		image := resize.Resize(512, 0, defaultImage, resize.Lanczos3)
		mediumImage = &image
	} else {
		mediumImage = &defaultImage
	}
	mediumImageBuff := bytes.NewBuffer([]byte{})

	// Generate medium profile photo
	if filetype == "image/jpeg" {
		err = jpeg.Encode(mediumImageBuff, *mediumImage, nil)
	} else if filetype == "image/png" {
		err = png.Encode(mediumImageBuff, *mediumImage)
	} else if filetype == "image/gif" {
		err = gif.Encode(mediumImageBuff, *mediumImage, nil)
	}
	if err != nil {
		return fmt.Errorf("Unable to save file: %s", mediumFileNameJpeg)
	}
	err = app.tempStorageAdapter.Save(mediumFileNameJpeg, filetype, mediumImageBuff.Bytes())
	if err != nil {
		return fmt.Errorf("Unable to save file: %s", defaultFileNameJpeg)
	}

	if bounds.Dx() > 256 || bounds.Dy() > 256 {
		image := resize.Resize(256, 0, defaultImage, resize.Lanczos3)
		smallImage = &image
	} else {
		smallImage = &defaultImage
	}

	// Generate small profile photo
	smallImageBuff := bytes.NewBuffer([]byte{})
	if filetype == "image/jpeg" {
		err = jpeg.Encode(smallImageBuff, *smallImage, nil)
	} else if filetype == "image/png" {
		err = png.Encode(smallImageBuff, *smallImage)
	} else if filetype == "image/gif" {
		err = gif.Encode(smallImageBuff, *smallImage, nil)
	}
	if err != nil {
		return fmt.Errorf("Unable to save file: %s", smallFileNameJpeg)
	}
	err = app.tempStorageAdapter.Save(smallFileNameJpeg, filetype, smallImageBuff.Bytes())
	if err != nil {
		return fmt.Errorf("Unable to save file: %s. Error: %s", smallFileNameJpeg, err)
	}

	_, err = app.uploadProfileImageToAws(defaultFileNameWebp, filetype, fileBytes, "profile-images/", &defaultFileNameWebp, model.ImageSpec{})
	if err != nil {
		return fmt.Errorf("Unable to upload file: %s. Error: %s", defaultFileNameWebp, err)
	}
	_, err = app.uploadProfileImageToAws(mediumFileNameWebp, filetype, mediumImageBuff.Bytes(), "profile-images/", &mediumFileNameWebp, model.ImageSpec{})
	if err != nil {
		return fmt.Errorf("Unable to upload file: %s. Error: %s", mediumFileNameWebp, err)
	}
	_, err = app.uploadProfileImageToAws(smallFileNameWebp, filetype, smallImageBuff.Bytes(), "profile-images/", &smallFileNameWebp, model.ImageSpec{})
	if err != nil {
		return fmt.Errorf("Unable to upload file: %s. Error: %s", smallFileNameWebp, err)
	}

	return nil
}

func (app *Application) deleteProfileImage(userID string) error {
	err := app.awsAdapter.DeleteProfileImage(fmt.Sprintf("profile-images/%s-default.webp", userID))
	if err != nil {
		return err
	}
	err = app.awsAdapter.DeleteProfileImage(fmt.Sprintf("profile-images/%s-medium.webp", userID))
	if err != nil {
		return err
	}
	err = app.awsAdapter.DeleteProfileImage(fmt.Sprintf("profile-images/%s-small.webp", userID))
	if err != nil {
		return err
	}
	return nil
}

func (app *Application) uploadProfileImageToAws(fileName string, filetype string, bytes []byte, path string, preferredFileName *string, spec model.ImageSpec) (*string, error) {

	err := app.tempStorageAdapter.Save(fileName, filetype, bytes)
	if err != nil {
		return nil, fmt.Errorf("Unable to save file: %s", err)
	}

	inputFileName := fileName
	var outputFileName string
	if strings.Contains(fileName, ".webp") {
		outputFileName = fileName
	} else {
		outputFileName = fmt.Sprintf("%s.%s", strings.Split(fileName, ".")[0], "webp") //get the file name without the extension
	}

	defer app.tempStorageAdapter.Delete(inputFileName)
	defer app.tempStorageAdapter.Delete(outputFileName)

	err = app.webpAdapter.Convert(inputFileName, outputFileName, spec)
	if err != nil {
		return nil, fmt.Errorf("Unable to convert to webp file: %s", err)
	}

	convertedFile, err := app.tempStorageAdapter.Read(outputFileName)
	if err != nil {
		return nil, fmt.Errorf("Unable to read webp file: %s", err)
	}

	url, err := app.awsAdapter.CreateProfileImage(convertedFile, path, preferredFileName)
	if err != nil {
		return nil, fmt.Errorf("Unable to upload to S3: %s", err)
	}

	if url != nil {
		return url, nil
	}

	return nil, nil
}

func (app *Application) getTwitterPosts(userID string, twitterQueryParams string, force bool) (map[string]interface{}, error) {
	var err error
	posts := app.cacheAdapter.GetTwitterPosts(userID, twitterQueryParams)
	if posts == nil || force {
		app.cacheLock.Lock()
		posts = app.cacheAdapter.GetTwitterPosts(userID, twitterQueryParams)
		if posts == nil || force {
			if force {
				app.cacheAdapter.ClearTwitterCacheForUser(userID)
			}
			posts, err = app.twitterAdapter.GetTwitterPosts(userID, twitterQueryParams)
			if err == nil {
				app.cacheAdapter.SetTwitterPosts(userID, twitterQueryParams, posts)
			} else {
				fmt.Printf("error feeding twitter: %s", err)
			}
		}
		app.cacheLock.Unlock()
	}
	return posts, err
}
>>>>>>> e9deca72
<|MERGE_RESOLUTION|>--- conflicted
+++ resolved
@@ -1,4 +1,3 @@
-<<<<<<< HEAD
 // Copyright 2022 Board of Trustees of the University of Illinois.
 //
 // Licensed under the Apache License, Version 2.0 (the "License");
@@ -18,13 +17,16 @@
 import (
 	"bytes"
 	"content/core/model"
+	"errors"
 	"fmt"
 	"image"
 	"image/gif"
 	jpeg "image/jpeg"
 	"image/png"
 	"strings"
-
+	"time"
+
+	"github.com/google/uuid"
 	"github.com/nfnt/resize"
 	"go.mongodb.org/mongo-driver/bson"
 )
@@ -35,106 +37,201 @@
 
 // Student guides
 
-func (app *Application) getStudentGuides(ids []string) ([]bson.M, error) {
-	items, err := app.storage.GetStudentGuides(ids)
-	if err != nil {
-		return nil, err
-	}
-	return items, nil
-}
-
-func (app *Application) getStudentGuide(id string) (bson.M, error) {
-	item, err := app.storage.GetStudentGuide(id)
+func (app *Application) getStudentGuides(appID string, orgID string, ids []string) ([]bson.M, error) {
+	items, err := app.storage.GetStudentGuides(appID, orgID, ids)
+	if err != nil {
+		return nil, err
+	}
+	return items, nil
+}
+
+func (app *Application) getStudentGuide(appID string, orgID string, id string) (bson.M, error) {
+	item, err := app.storage.GetStudentGuide(appID, orgID, id)
 	if err != nil {
 		return nil, err
 	}
 	return item, nil
 }
 
-func (app *Application) createStudentGuide(item bson.M) (bson.M, error) {
-	items, err := app.storage.CreateStudentGuide(item)
-	if err != nil {
-		return nil, err
-	}
-	return items, nil
-}
-
-func (app *Application) updateStudentGuide(id string, item bson.M) (bson.M, error) {
-	items, err := app.storage.UpdateStudentGuide(id, item)
-	if err != nil {
-		return nil, err
-	}
-	return items, nil
-}
-
-func (app *Application) deleteStudentGuide(id string) error {
-	err := app.storage.DeleteStudentGuide(id)
+func (app *Application) createStudentGuide(appID string, orgID string, item bson.M) (bson.M, error) {
+	items, err := app.storage.CreateStudentGuide(appID, orgID, item)
+	if err != nil {
+		return nil, err
+	}
+	return items, nil
+}
+
+func (app *Application) updateStudentGuide(appID string, orgID string, id string, item bson.M) (bson.M, error) {
+	items, err := app.storage.UpdateStudentGuide(appID, orgID, id, item)
+	if err != nil {
+		return nil, err
+	}
+	return items, nil
+}
+
+func (app *Application) deleteStudentGuide(appID string, orgID string, id string) error {
+	err := app.storage.DeleteStudentGuide(appID, orgID, id)
 	return err
 }
 
 // Health Locations
 
-func (app *Application) getHealthLocations(ids []string) ([]bson.M, error) {
-	items, err := app.storage.GetHealthLocations(ids)
-	if err != nil {
-		return nil, err
-	}
-	return items, nil
-}
-
-func (app *Application) getHealthLocation(id string) (bson.M, error) {
-	item, err := app.storage.GetHealthLocation(id)
+func (app *Application) getHealthLocations(appID string, orgID string, ids []string) ([]bson.M, error) {
+	items, err := app.storage.GetHealthLocations(appID, orgID, ids)
+	if err != nil {
+		return nil, err
+	}
+	return items, nil
+}
+
+func (app *Application) getHealthLocation(appID string, orgID string, id string) (bson.M, error) {
+	item, err := app.storage.GetHealthLocation(appID, orgID, id)
 	if err != nil {
 		return nil, err
 	}
 	return item, nil
 }
 
-func (app *Application) createHealthLocation(item bson.M) (bson.M, error) {
-	items, err := app.storage.CreateHealthLocation(item)
-	if err != nil {
-		return nil, err
-	}
-	return items, nil
-}
-
-func (app *Application) updateHealthLocation(id string, item bson.M) (bson.M, error) {
-	items, err := app.storage.UpdateHealthLocation(id, item)
-	if err != nil {
-		return nil, err
-	}
-	return items, nil
-}
-
-func (app *Application) deleteHealthLocation(id string) error {
-	err := app.storage.DeleteHealthLocation(id)
+func (app *Application) createHealthLocation(appID string, orgID string, item bson.M) (bson.M, error) {
+	items, err := app.storage.CreateHealthLocation(appID, orgID, item)
+	if err != nil {
+		return nil, err
+	}
+	return items, nil
+}
+
+func (app *Application) updateHealthLocation(appID string, orgID string, id string, item bson.M) (bson.M, error) {
+	items, err := app.storage.UpdateHealthLocation(appID, orgID, id, item)
+	if err != nil {
+		return nil, err
+	}
+	return items, nil
+}
+
+func (app *Application) deleteHealthLocation(appID string, orgID string, id string) error {
+	err := app.storage.DeleteHealthLocation(appID, orgID, id)
 	return err
 }
 
 // Content Items
 
-func (app *Application) getContentItemsCategories() ([]string, error) {
-	return app.storage.GetContentItemsCategories()
-}
-
-func (app *Application) getContentItems(ids []string, categoryList []string, offset *int64, limit *int64, order *string) ([]model.ContentItemResponse, error) {
-	return app.storage.GetContentItems(ids, categoryList, offset, limit, order)
-}
-
-func (app *Application) getContentItem(id string) (*model.ContentItemResponse, error) {
-	return app.storage.GetContentItem(id)
-}
-
-func (app *Application) createContentItem(item *model.ContentItem) (*model.ContentItem, error) {
-	return app.storage.CreateContentItem(item)
-}
-
-func (app *Application) updateContentItem(id string, item *model.ContentItem) (*model.ContentItem, error) {
-	return app.storage.UpdateContentItem(id, item)
-}
-
-func (app *Application) deleteContentItem(id string) error {
-	return app.storage.DeleteContentItem(id)
+func (app *Application) getContentItemsCategories(allApps bool, appID string, orgID string) ([]string, error) {
+	//logic
+	var appIDParam *string
+	if !allApps {
+		appIDParam = &appID //associated with current app
+	}
+	return app.storage.GetContentItemsCategories(appIDParam, orgID)
+}
+
+func (app *Application) getContentItems(allApps bool, appID string, orgID string, ids []string, categoryList []string, offset *int64, limit *int64, order *string) ([]model.ContentItemResponse, error) {
+	//logic
+	var appIDParam *string
+	if !allApps {
+		appIDParam = &appID //associated with current app
+	}
+	return app.storage.GetContentItems(appIDParam, orgID, ids, categoryList, offset, limit, order)
+}
+
+func (app *Application) getContentItem(allApps bool, appID string, orgID string, id string) (*model.ContentItemResponse, error) {
+	//logic
+	var appIDParam *string
+	if !allApps {
+		appIDParam = &appID //associated with current app
+	}
+	return app.storage.GetContentItem(appIDParam, orgID, id)
+}
+
+func (app *Application) createContentItem(allApps bool, appID string, orgID string, category string, data interface{}) (*model.ContentItem, error) {
+	//logic
+	var appIDParam *string
+	if !allApps {
+		appIDParam = &appID //associated with current app
+	}
+	cItem := model.ContentItem{ID: uuid.NewString(), Category: category, DateCreated: time.Now().UTC(),
+		Data: data, OrgID: orgID, AppID: appIDParam}
+	return app.storage.CreateContentItem(cItem)
+}
+
+func (app *Application) updateContentItem(allApps bool, appID string, orgID string, id string, category string, data interface{}) (*model.ContentItem, error) {
+	//logic
+	var appIDParam *string
+	if !allApps {
+		appIDParam = &appID //associated with current app
+	}
+
+	//update
+	item, err := app.storage.UpdateContentItem(appIDParam, orgID, id, category, data)
+	if err != nil {
+		return nil, err
+	}
+
+	return item, nil
+}
+
+func (app *Application) updateContentItemData(allApps bool, appID string, orgID string, id string, category string, data interface{}) (*model.ContentItem, error) {
+	//logic
+	var appIDParam *string
+	if !allApps {
+		appIDParam = &appID //associated with current app
+	}
+
+	//find the item
+	items, err := app.storage.FindContentItems(appIDParam, orgID, []string{id}, []string{category}, nil, nil, nil)
+	if err != nil {
+		return nil, err
+	}
+	if len(items) != 1 {
+		return nil, errors.New("not found")
+	}
+	item := items[0]
+
+	//update the data
+	item.Data = data
+	now := time.Now()
+	item.DateUpdated = &now
+
+	//save it
+	err = app.storage.SaveContentItem(item)
+	if err != nil {
+		return nil, err
+	}
+
+	return &item, nil
+}
+
+func (app *Application) deleteContentItem(allApps bool, appID string, orgID string, id string) error {
+	//logic
+	var appIDParam *string
+	if !allApps {
+		appIDParam = &appID //associated with current app
+	}
+	return app.storage.DeleteContentItem(appIDParam, orgID, id)
+}
+
+func (app *Application) deleteContentItemByCategory(allApps bool, appID string, orgID string, id string, category string) error {
+	//logic
+	var appIDParam *string
+	if !allApps {
+		appIDParam = &appID //associated with current app
+	}
+
+	//find the item
+	items, err := app.storage.FindContentItems(appIDParam, orgID, []string{id}, []string{category}, nil, nil, nil)
+	if err != nil {
+		return err
+	}
+	if len(items) != 1 {
+		return errors.New("not found")
+	}
+
+	//delete it
+	err = app.storage.DeleteContentItem(appIDParam, orgID, id)
+	if err != nil {
+		return err
+	}
+
+	return nil
 }
 
 // Misc
@@ -356,465 +453,4 @@
 		app.cacheLock.Unlock()
 	}
 	return posts, err
-}
-=======
-/*
- *   Copyright (c) 2020 Board of Trustees of the University of Illinois.
- *   All rights reserved.
-
- *   Licensed under the Apache License, Version 2.0 (the "License");
- *   you may not use this file except in compliance with the License.
- *   You may obtain a copy of the License at
-
- *   http://www.apache.org/licenses/LICENSE-2.0
-
- *   Unless required by applicable law or agreed to in writing, software
- *   distributed under the License is distributed on an "AS IS" BASIS,
- *   WITHOUT WARRANTIES OR CONDITIONS OF ANY KIND, either express or implied.
- *   See the License for the specific language governing permissions and
- *   limitations under the License.
- */
-
-package core
-
-import (
-	"bytes"
-	"content/core/model"
-	"errors"
-	"fmt"
-	"image"
-	"image/gif"
-	jpeg "image/jpeg"
-	"image/png"
-	"strings"
-	"time"
-
-	"github.com/google/uuid"
-	"github.com/nfnt/resize"
-	"go.mongodb.org/mongo-driver/bson"
-)
-
-func (app *Application) getVersion() string {
-	return app.version
-}
-
-// Student guides
-
-func (app *Application) getStudentGuides(appID string, orgID string, ids []string) ([]bson.M, error) {
-	items, err := app.storage.GetStudentGuides(appID, orgID, ids)
-	if err != nil {
-		return nil, err
-	}
-	return items, nil
-}
-
-func (app *Application) getStudentGuide(appID string, orgID string, id string) (bson.M, error) {
-	item, err := app.storage.GetStudentGuide(appID, orgID, id)
-	if err != nil {
-		return nil, err
-	}
-	return item, nil
-}
-
-func (app *Application) createStudentGuide(appID string, orgID string, item bson.M) (bson.M, error) {
-	items, err := app.storage.CreateStudentGuide(appID, orgID, item)
-	if err != nil {
-		return nil, err
-	}
-	return items, nil
-}
-
-func (app *Application) updateStudentGuide(appID string, orgID string, id string, item bson.M) (bson.M, error) {
-	items, err := app.storage.UpdateStudentGuide(appID, orgID, id, item)
-	if err != nil {
-		return nil, err
-	}
-	return items, nil
-}
-
-func (app *Application) deleteStudentGuide(appID string, orgID string, id string) error {
-	err := app.storage.DeleteStudentGuide(appID, orgID, id)
-	return err
-}
-
-// Health Locations
-
-func (app *Application) getHealthLocations(appID string, orgID string, ids []string) ([]bson.M, error) {
-	items, err := app.storage.GetHealthLocations(appID, orgID, ids)
-	if err != nil {
-		return nil, err
-	}
-	return items, nil
-}
-
-func (app *Application) getHealthLocation(appID string, orgID string, id string) (bson.M, error) {
-	item, err := app.storage.GetHealthLocation(appID, orgID, id)
-	if err != nil {
-		return nil, err
-	}
-	return item, nil
-}
-
-func (app *Application) createHealthLocation(appID string, orgID string, item bson.M) (bson.M, error) {
-	items, err := app.storage.CreateHealthLocation(appID, orgID, item)
-	if err != nil {
-		return nil, err
-	}
-	return items, nil
-}
-
-func (app *Application) updateHealthLocation(appID string, orgID string, id string, item bson.M) (bson.M, error) {
-	items, err := app.storage.UpdateHealthLocation(appID, orgID, id, item)
-	if err != nil {
-		return nil, err
-	}
-	return items, nil
-}
-
-func (app *Application) deleteHealthLocation(appID string, orgID string, id string) error {
-	err := app.storage.DeleteHealthLocation(appID, orgID, id)
-	return err
-}
-
-// Content Items
-
-func (app *Application) getContentItemsCategories(allApps bool, appID string, orgID string) ([]string, error) {
-	//logic
-	var appIDParam *string
-	if !allApps {
-		appIDParam = &appID //associated with current app
-	}
-	return app.storage.GetContentItemsCategories(appIDParam, orgID)
-}
-
-func (app *Application) getContentItems(allApps bool, appID string, orgID string, ids []string, categoryList []string, offset *int64, limit *int64, order *string) ([]model.ContentItemResponse, error) {
-	//logic
-	var appIDParam *string
-	if !allApps {
-		appIDParam = &appID //associated with current app
-	}
-	return app.storage.GetContentItems(appIDParam, orgID, ids, categoryList, offset, limit, order)
-}
-
-func (app *Application) getContentItem(allApps bool, appID string, orgID string, id string) (*model.ContentItemResponse, error) {
-	//logic
-	var appIDParam *string
-	if !allApps {
-		appIDParam = &appID //associated with current app
-	}
-	return app.storage.GetContentItem(appIDParam, orgID, id)
-}
-
-func (app *Application) createContentItem(allApps bool, appID string, orgID string, category string, data interface{}) (*model.ContentItem, error) {
-	//logic
-	var appIDParam *string
-	if !allApps {
-		appIDParam = &appID //associated with current app
-	}
-	cItem := model.ContentItem{ID: uuid.NewString(), Category: category, DateCreated: time.Now().UTC(),
-		Data: data, OrgID: orgID, AppID: appIDParam}
-	return app.storage.CreateContentItem(cItem)
-}
-
-func (app *Application) updateContentItem(allApps bool, appID string, orgID string, id string, category string, data interface{}) (*model.ContentItem, error) {
-	//logic
-	var appIDParam *string
-	if !allApps {
-		appIDParam = &appID //associated with current app
-	}
-
-	//update
-	item, err := app.storage.UpdateContentItem(appIDParam, orgID, id, category, data)
-	if err != nil {
-		return nil, err
-	}
-
-	return item, nil
-}
-
-func (app *Application) updateContentItemData(allApps bool, appID string, orgID string, id string, category string, data interface{}) (*model.ContentItem, error) {
-	//logic
-	var appIDParam *string
-	if !allApps {
-		appIDParam = &appID //associated with current app
-	}
-
-	//find the item
-	items, err := app.storage.FindContentItems(appIDParam, orgID, []string{id}, []string{category}, nil, nil, nil)
-	if err != nil {
-		return nil, err
-	}
-	if len(items) != 1 {
-		return nil, errors.New("not found")
-	}
-	item := items[0]
-
-	//update the data
-	item.Data = data
-	now := time.Now()
-	item.DateUpdated = &now
-
-	//save it
-	err = app.storage.SaveContentItem(item)
-	if err != nil {
-		return nil, err
-	}
-
-	return &item, nil
-}
-
-func (app *Application) deleteContentItem(allApps bool, appID string, orgID string, id string) error {
-	//logic
-	var appIDParam *string
-	if !allApps {
-		appIDParam = &appID //associated with current app
-	}
-	return app.storage.DeleteContentItem(appIDParam, orgID, id)
-}
-
-func (app *Application) deleteContentItemByCategory(allApps bool, appID string, orgID string, id string, category string) error {
-	//logic
-	var appIDParam *string
-	if !allApps {
-		appIDParam = &appID //associated with current app
-	}
-
-	//find the item
-	items, err := app.storage.FindContentItems(appIDParam, orgID, []string{id}, []string{category}, nil, nil, nil)
-	if err != nil {
-		return err
-	}
-	if len(items) != 1 {
-		return errors.New("not found")
-	}
-
-	//delete it
-	err = app.storage.DeleteContentItem(appIDParam, orgID, id)
-	if err != nil {
-		return err
-	}
-
-	return nil
-}
-
-// Misc
-
-func (app *Application) uploadImage(fileName string, filetype string, bytes []byte, path string, preferredFileName *string, spec model.ImageSpec) (*string, error) {
-
-	err := app.tempStorageAdapter.Save(fileName, filetype, bytes)
-	if err != nil {
-		return nil, fmt.Errorf("Unable to save file: %s", err)
-	}
-
-	inputFileName := fileName
-	var outputFileName string
-	if strings.Contains(fileName, ".webp") {
-		outputFileName = fileName
-	} else {
-		outputFileName = fmt.Sprintf("%s.%s", strings.Split(fileName, ".")[0], "webp") //get the file name without the extension
-	}
-
-	defer app.tempStorageAdapter.Delete(inputFileName)
-	defer app.tempStorageAdapter.Delete(outputFileName)
-
-	err = app.webpAdapter.Convert(inputFileName, outputFileName, spec)
-	if err != nil {
-		return nil, fmt.Errorf("Unable to convert to webp file: %s", err)
-	}
-
-	convertedFile, err := app.tempStorageAdapter.Read(outputFileName)
-	if err != nil {
-		return nil, fmt.Errorf("Unable to read webp file: %s", err)
-	}
-
-	url, err := app.awsAdapter.CreateImage(convertedFile, path, preferredFileName)
-	if err != nil {
-		return nil, fmt.Errorf("Unable to upload to S3: %s", err)
-	}
-
-	if url != nil {
-		return url, nil
-	}
-
-	return nil, nil
-}
-
-func (app *Application) getProfileImage(userID string, imageType string) ([]byte, error) {
-	return app.awsAdapter.LoadProfileImage(fmt.Sprintf("profile-images/%s-%s.webp", userID, imageType))
-}
-
-func (app *Application) uploadProfileImage(userID string, filetype string, fileBytes []byte) error {
-	var err error
-	var defaultImage image.Image
-	var mediumImage *image.Image
-	var smallImage *image.Image
-	defaultFileNameJpeg := fmt.Sprintf("%s-default.jpeg", userID)
-	mediumFileNameJpeg := fmt.Sprintf("%s-medium.jpeg", userID)
-	smallFileNameJpeg := fmt.Sprintf("%s-small.jpeg", userID)
-	defaultFileNameWebp := fmt.Sprintf("%s-default", userID)
-	mediumFileNameWebp := fmt.Sprintf("%s-medium", userID)
-	smallFileNameWebp := fmt.Sprintf("%s-small", userID)
-
-	defer app.tempStorageAdapter.Delete(defaultFileNameJpeg)
-	defer app.tempStorageAdapter.Delete(mediumFileNameJpeg)
-	defer app.tempStorageAdapter.Delete(smallFileNameJpeg)
-
-	if filetype == "image/jpeg" {
-		defaultImage, err = jpeg.Decode(bytes.NewReader(fileBytes))
-	} else if filetype == "image/png" {
-		defaultImage, err = png.Decode(bytes.NewReader(fileBytes))
-	} else if filetype == "image/gif" {
-		defaultImage, err = gif.Decode(bytes.NewReader(fileBytes))
-	}
-	if err != nil {
-		return fmt.Errorf("unable to read profile image file: %s", err)
-	}
-
-	err = app.tempStorageAdapter.Save(defaultFileNameJpeg, filetype, fileBytes)
-	if err != nil {
-		return fmt.Errorf("Unable to save file: %s", defaultFileNameJpeg)
-	}
-
-	bounds := defaultImage.Bounds()
-	if bounds.Dx() > 512 || bounds.Dy() > 512 {
-		image := resize.Resize(512, 0, defaultImage, resize.Lanczos3)
-		mediumImage = &image
-	} else {
-		mediumImage = &defaultImage
-	}
-	mediumImageBuff := bytes.NewBuffer([]byte{})
-
-	// Generate medium profile photo
-	if filetype == "image/jpeg" {
-		err = jpeg.Encode(mediumImageBuff, *mediumImage, nil)
-	} else if filetype == "image/png" {
-		err = png.Encode(mediumImageBuff, *mediumImage)
-	} else if filetype == "image/gif" {
-		err = gif.Encode(mediumImageBuff, *mediumImage, nil)
-	}
-	if err != nil {
-		return fmt.Errorf("Unable to save file: %s", mediumFileNameJpeg)
-	}
-	err = app.tempStorageAdapter.Save(mediumFileNameJpeg, filetype, mediumImageBuff.Bytes())
-	if err != nil {
-		return fmt.Errorf("Unable to save file: %s", defaultFileNameJpeg)
-	}
-
-	if bounds.Dx() > 256 || bounds.Dy() > 256 {
-		image := resize.Resize(256, 0, defaultImage, resize.Lanczos3)
-		smallImage = &image
-	} else {
-		smallImage = &defaultImage
-	}
-
-	// Generate small profile photo
-	smallImageBuff := bytes.NewBuffer([]byte{})
-	if filetype == "image/jpeg" {
-		err = jpeg.Encode(smallImageBuff, *smallImage, nil)
-	} else if filetype == "image/png" {
-		err = png.Encode(smallImageBuff, *smallImage)
-	} else if filetype == "image/gif" {
-		err = gif.Encode(smallImageBuff, *smallImage, nil)
-	}
-	if err != nil {
-		return fmt.Errorf("Unable to save file: %s", smallFileNameJpeg)
-	}
-	err = app.tempStorageAdapter.Save(smallFileNameJpeg, filetype, smallImageBuff.Bytes())
-	if err != nil {
-		return fmt.Errorf("Unable to save file: %s. Error: %s", smallFileNameJpeg, err)
-	}
-
-	_, err = app.uploadProfileImageToAws(defaultFileNameWebp, filetype, fileBytes, "profile-images/", &defaultFileNameWebp, model.ImageSpec{})
-	if err != nil {
-		return fmt.Errorf("Unable to upload file: %s. Error: %s", defaultFileNameWebp, err)
-	}
-	_, err = app.uploadProfileImageToAws(mediumFileNameWebp, filetype, mediumImageBuff.Bytes(), "profile-images/", &mediumFileNameWebp, model.ImageSpec{})
-	if err != nil {
-		return fmt.Errorf("Unable to upload file: %s. Error: %s", mediumFileNameWebp, err)
-	}
-	_, err = app.uploadProfileImageToAws(smallFileNameWebp, filetype, smallImageBuff.Bytes(), "profile-images/", &smallFileNameWebp, model.ImageSpec{})
-	if err != nil {
-		return fmt.Errorf("Unable to upload file: %s. Error: %s", smallFileNameWebp, err)
-	}
-
-	return nil
-}
-
-func (app *Application) deleteProfileImage(userID string) error {
-	err := app.awsAdapter.DeleteProfileImage(fmt.Sprintf("profile-images/%s-default.webp", userID))
-	if err != nil {
-		return err
-	}
-	err = app.awsAdapter.DeleteProfileImage(fmt.Sprintf("profile-images/%s-medium.webp", userID))
-	if err != nil {
-		return err
-	}
-	err = app.awsAdapter.DeleteProfileImage(fmt.Sprintf("profile-images/%s-small.webp", userID))
-	if err != nil {
-		return err
-	}
-	return nil
-}
-
-func (app *Application) uploadProfileImageToAws(fileName string, filetype string, bytes []byte, path string, preferredFileName *string, spec model.ImageSpec) (*string, error) {
-
-	err := app.tempStorageAdapter.Save(fileName, filetype, bytes)
-	if err != nil {
-		return nil, fmt.Errorf("Unable to save file: %s", err)
-	}
-
-	inputFileName := fileName
-	var outputFileName string
-	if strings.Contains(fileName, ".webp") {
-		outputFileName = fileName
-	} else {
-		outputFileName = fmt.Sprintf("%s.%s", strings.Split(fileName, ".")[0], "webp") //get the file name without the extension
-	}
-
-	defer app.tempStorageAdapter.Delete(inputFileName)
-	defer app.tempStorageAdapter.Delete(outputFileName)
-
-	err = app.webpAdapter.Convert(inputFileName, outputFileName, spec)
-	if err != nil {
-		return nil, fmt.Errorf("Unable to convert to webp file: %s", err)
-	}
-
-	convertedFile, err := app.tempStorageAdapter.Read(outputFileName)
-	if err != nil {
-		return nil, fmt.Errorf("Unable to read webp file: %s", err)
-	}
-
-	url, err := app.awsAdapter.CreateProfileImage(convertedFile, path, preferredFileName)
-	if err != nil {
-		return nil, fmt.Errorf("Unable to upload to S3: %s", err)
-	}
-
-	if url != nil {
-		return url, nil
-	}
-
-	return nil, nil
-}
-
-func (app *Application) getTwitterPosts(userID string, twitterQueryParams string, force bool) (map[string]interface{}, error) {
-	var err error
-	posts := app.cacheAdapter.GetTwitterPosts(userID, twitterQueryParams)
-	if posts == nil || force {
-		app.cacheLock.Lock()
-		posts = app.cacheAdapter.GetTwitterPosts(userID, twitterQueryParams)
-		if posts == nil || force {
-			if force {
-				app.cacheAdapter.ClearTwitterCacheForUser(userID)
-			}
-			posts, err = app.twitterAdapter.GetTwitterPosts(userID, twitterQueryParams)
-			if err == nil {
-				app.cacheAdapter.SetTwitterPosts(userID, twitterQueryParams, posts)
-			} else {
-				fmt.Printf("error feeding twitter: %s", err)
-			}
-		}
-		app.cacheLock.Unlock()
-	}
-	return posts, err
-}
->>>>>>> e9deca72
+}